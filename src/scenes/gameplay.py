"""
Scène de gameplay principale pour A Day at the Office.
Gère le jeu complet avec building, ascenseur, tâches, etc.
"""

import logging
import pygame
from src.core.scene_manager import Scene
from src.core.input import InputAction
from src.settings import WIDTH, HEIGHT, DATA_PATH
from src.world.world_loader import WorldLoader
from src.ui.overlay import HUD, NotificationManager
from src.ui.dialogue import DialogueSystem
from src.core.utils import load_json_safe
from src.core.event_bus import event_bus
from src.world.tasks import TaskStatus

logger = logging.getLogger(__name__)


class GameplayScene(Scene):
    """
    Scène de gameplay principale.
    
    Coordonne tous les systèmes : world, entities, UI, tasks, etc.
    """
    
    def __init__(self, scene_manager):
        super().__init__(scene_manager)
        
        # Systèmes principaux
        self.world_loader = WorldLoader()
        self.hud = HUD()
        self.notification_manager = NotificationManager()
        self.dialogue_system = DialogueSystem()
        
        # État du jeu
        self.game_clock = None
        self.building = None
        self.elevator = None
        self.entity_manager = None
        self.task_manager = None
        self.flags = {}
        self.dialogue_dsl = {}
        self._intro_lock_active = True
        self._time_events_fired = set()
        self._object_progress = {}
        self._printer_requirement = 2
        
        # Événement narratif étage supérieur
        self._top_floor_event_shown = False
        self._top_floor_proximity_time = 0.0

        # État de l'interface
        self.paused = False
        
        # Vue 3 étages fixe - plus besoin de caméra complexe
        
        # Données de localisation
        self.strings = {}
        
        logger.info("GameplayScene initialized")
    
    def enter(self, **kwargs):
        """Appelé en entrant dans la scène."""
        super().enter(**kwargs)
        
        # Utiliser l'horloge globale fournie par l'app
        self.game_clock = self.scene_manager.context.get("game_clock")
        
        # Charger le monde
        if not self._load_world():
            logger.error("Failed to load world, returning to menu")
            self.switch_to("menu")
            return
        
        # Charger les chaînes de localisation
        self._load_strings()
        # Charger dialogues DSL si présent
        self._load_dialogues_dsl()
        
        # Initialiser l'UI
        self._setup_ui()
        
        # Démarrer l'horloge de jeu (si pas déjà en route)
        if self.game_clock and not self.game_clock.is_running:
            self.game_clock.start()
        
        # Charger l'étage initial
        if self.building and self.entity_manager:
            player = self.entity_manager.get_player()
            if player:
                initial_floor = player.current_floor
                self.world_loader.change_player_floor(initial_floor)
                # Intro: pas de tâches actives explicitement avant de parler au boss
                # On laisse le TaskManager charger, mais on n'affiche rien tant que _intro_lock_active
                
        logger.info("Gameplay started")
    
    def _load_world(self) -> bool:
        """
        Charge tous les systèmes du monde.
        
        Returns:
            True si le chargement a réussi
        """
        success = self.world_loader.load_world()
        
        if success:
            # Récupérer les références aux systèmes
            self.building = self.world_loader.get_building()
            self.elevator = self.world_loader.get_elevator()
            self.entity_manager = self.world_loader.get_entity_manager()
            self.task_manager = self.world_loader.get_task_manager()
            
            logger.info("World systems loaded successfully")
        else:
            logger.error("Failed to load world systems")
            errors = self.world_loader.get_load_errors()
            for error in errors:
                logger.error(f"  - {error}")
        
        return success
    
    def _load_strings(self):
        """Charge les chaînes de localisation."""
        try:
            strings_path = DATA_PATH / "strings_fr.json"
            self.strings = load_json_safe(strings_path) or {}
            logger.debug("Localization strings loaded")
        except Exception as e:
            logger.error(f"Error loading strings: {e}")
            self.strings = {}
    
    def _setup_ui(self):
        """Configure l'interface utilisateur."""
        # Charger les polices
        self.hud.load_fonts()
        self.notification_manager.load_fonts()
        self.dialogue_system.load_fonts()
        
        # Charger les données de dialogue
        dialogue_path = DATA_PATH / "strings_fr.json"
        self.dialogue_system.load_dialogue_data(dialogue_path)
    
    def handle_event(self, event):
        """Gère les événements."""
        # Le dialogue a priorité sur tout
        if self.dialogue_system.is_active():
            consumed = self.dialogue_system.handle_event(event)
            if consumed:
                return
        
        # Gestion des événements HUD (icône tâches, panneau)
        if self.hud.handle_event(event):
            return
        
        # Gestion des événements globaux
        if event.type == pygame.KEYDOWN:
            if event.key == pygame.K_ESCAPE:
                self._handle_pause()
                return
            elif event.key == pygame.K_F5:
                # Recharger les assets avec nouvelles tailles
                from src.core.assets import asset_manager
                asset_manager.clear_cache()
                self.notification_manager.add_notification("Assets rechargés !", 2.0)
                return
            elif event.key == pygame.K_e:
                # Interaction
                if self.entity_manager:
                    player = self.entity_manager.get_player()
                    if player:
                        self._handle_interact(player)
                return
            elif event.key == pygame.K_c:
                # Appel ascenseur
                if self.entity_manager:
                    player = self.entity_manager.get_player()
                    if player:
                        self._handle_elevator_call(player)
                return
            elif event.key == pygame.K_UP:
                # Changer d'étage vers le haut avec la flèche
                self._handle_arrow_floor_change(+1)
                return
            elif event.key == pygame.K_DOWN:
                # Changer d'étage vers le bas avec la flèche
                self._handle_arrow_floor_change(-1)
                return

        # Pour l'instant, gérer les entrées directement
        # TODO: Intégrer avec l'InputManager quand disponible
        pass
    
    def _handle_pause(self):
        """Gère la pause du jeu."""
        # Pour l'instant, retourner au menu au lieu de pause
        logger.info("Returning to menu (pause not fully implemented)")
        self.switch_to("menu")
    
    def update(self, dt):
        """Met à jour tous les systèmes."""
        if self.paused:
            return
        
        # Mettre à jour les systèmes world
        self._update_world_systems(dt)
        
        # Mettre à jour l'UI
        self._update_ui_systems(dt)
        
        # Gérer les interactions
        self._handle_interactions()
        
        # Vérifier les conditions de fin
        self._check_game_end_conditions()

        # Événements temporels
        self._process_timeline_events()
    
    def _update_camera_for_floor(self, floor_number: int) -> None:
        """
        Met à jour la vue pour un étage donné (vue 3 étages).
        
        Args:
            floor_number: Numéro d'étage cible
        """
        # Plus besoin de caméra complexe avec la vue 3 étages fixe
        logger.debug(f"View updated for floor {floor_number}")
    
    def _update_world_systems(self, dt):
        """Met à jour les systèmes du monde."""
        # Récupérer les entrées directement de pygame pour l'instant
        keys = pygame.key.get_pressed()
        dx = (keys[pygame.K_RIGHT] or keys[pygame.K_d]) - (keys[pygame.K_LEFT] or keys[pygame.K_a])
        dy = (keys[pygame.K_DOWN] or keys[pygame.K_s]) - (keys[pygame.K_UP] or keys[pygame.K_w])
        input_vector = (dx, dy)
        
        # Mettre à jour les entités
        if self.entity_manager:
            self.entity_manager.update(dt, input_vector)
        
        # Mettre à jour l'ascenseur et ajuster la caméra si nécessaire
        if self.elevator:
            old_floor = self.elevator.current_floor
            self.elevator.update(dt)
            
            # Si l'ascenseur a changé d'étage, déplacer le joueur s'il est dedans
            if old_floor != self.elevator.current_floor:
                # Si le joueur est dans l'ascenseur, le déplacer aussi
                if self.entity_manager:
                    player = self.entity_manager.get_player()
                    # Vérifier si le joueur est près de l'ascenseur
                    elevator_center_x = 30 + 40
                    if player and abs(player.x - elevator_center_x) < 60:
                        player.current_floor = self.elevator.current_floor
                        logger.info(f"Player moved to floor {self.elevator.current_floor}")
        
        # Avancer l'horloge globale ici si jamais l'app n'est pas le pilote (sécurité)
        if self.game_clock:
            self.game_clock.tick(dt)
        # Plus besoin de mise à jour caméra avec vue 3 étages fixe
    
    def _update_ui_systems(self, dt):
        """Met à jour les systèmes d'interface."""
        self.notification_manager.update(dt)
        self.dialogue_system.update(dt)
    
    def _handle_interactions(self):
        """Gère les interactions du joueur."""
        if not self.entity_manager:
            return
        
        player = self.entity_manager.get_player()
        if not player:
            return
        
        # Les interactions seront gérées via les événements dans handle_event()
        # pour éviter les appels répétés à chaque frame
        pass
    
    def _handle_interact(self, player):
        """
        Gère l'interaction générale du joueur.
        
        Args:
            player: Le joueur
        """
        player_pos = player.get_position()
        current_floor = player.current_floor
        
        # Chercher des objets du nouveau système sur l'étage actuel
        if self.building:
            floor = self.building.get_floor(current_floor)
            if floor:
                nearby_object = self._find_nearby_floor_object(player_pos, floor.objects)
                if nearby_object:
                    self._interact_with_floor_object(nearby_object)
                    return
        
        # Fallback vers le système legacy
        # Chercher des NPCs proches
        nearby_npcs = self.entity_manager.get_nearby_npcs(player_pos)
        if nearby_npcs:
            npc = nearby_npcs[0]  # Prendre le premier
            self._interact_with_npc(npc)
            return
        
        # Chercher des objets interactifs legacy
        nearby_objects = self.entity_manager.get_nearby_interactables(player_pos)
        if nearby_objects:
            obj = nearby_objects[0]  # Prendre le premier
            self._interact_with_object(obj)
            return
        
        # Aucune interaction disponible
        self.notification_manager.add_notification("Rien à faire ici.", 2.0)
    
    def _find_nearby_floor_object(self, player_pos, objects_list):
        """
        Trouve un objet proche du joueur dans la liste d'objets de l'étage.
        
        Args:
            player_pos: Position du joueur (x, y)
            objects_list: Liste des objets de l'étage
            
        Returns:
            Objet proche ou None
        """
        world_x = 120  # Offset de la zone de jeu
        player_x = player_pos[0]
        
        nearest = None
        nearest_dist = 1e9
        threshold = 64  # plus tolérant pour fiabilité, surtout au 1er étage
        for obj_data in objects_list:
            obj_x = world_x + obj_data.get('x', 0)
            d = abs(player_x - obj_x)
            if d < threshold and d < nearest_dist:
                nearest = obj_data
                nearest_dist = d
        return nearest
    
    def _interact_with_floor_object(self, obj_data):
        """
        Interagit avec un objet du nouveau système.
        
        Args:
            obj_data: Données de l'objet depuis floors.json
        """
        kind = obj_data.get('kind', 'unknown')
        obj_id = obj_data.get('id', 'unknown')
        props = obj_data.get('props', {})
        
        if kind == "npc":
            # Interaction avec NPC
            name = props.get('name', 'Inconnu')
            dialogue_key = props.get('dialogue_key', '')
            dsl_key = props.get('dsl_key', dialogue_key)
            
            if dialogue_key:
                # Démarrer le dialogue
                dialogue_started = self.dialogue_system.start_dialogue(dialogue_key, name)
                if dialogue_started:
                    self.notification_manager.add_notification(f"Conversation avec {name}", 2.0)
                    # Event + effets DSL légers
                    event_bus.emit("DIALOGUE_SEEN", {"id": dialogue_key})
                    self._apply_dialogue_effects(dsl_key)
                else:
                    self.notification_manager.add_notification(f"Bonjour {name} !", 2.0)
            else:
                self.notification_manager.add_notification(f"Vous parlez à {name}", 2.0)
                
        elif kind in ["plant", "papers", "printer", "reception"]:
            # Interaction avec objet
            task_id = props.get('task_id', '')
            
            # Cas spécial imprimante: mini-puzzle simple par appuis successifs
            if kind == "printer":
                obj_key = obj_id
                progress = self._object_progress.get(obj_key, 0)
                requirement = self._printer_requirement
                progress += 1
                self._object_progress[obj_key] = progress
                if progress < requirement:
                    self.notification_manager.add_notification("Vous tirez le papier coincé...", 1.5)
                    return
                else:
                    # Progression atteinte, réinitialiser pour ce puzzle
                    self._object_progress[obj_key] = 0
                    # Effet sonore (si dispo)
                    try:
                        from src.core.assets import asset_manager
                        sfx = asset_manager.get_sound("printer_sound")
                        if sfx:
                            sfx.play()
                    except Exception:
                        pass
                    # Tâche liée si présente
                    if task_id and self.task_manager:
                        task = self.task_manager.get_task(task_id)
                        if task and self.task_manager.is_task_available(task_id):
                            success = self.task_manager.complete_task(task_id)
                            if success:
                                self.notification_manager.add_notification("Imprimante relancée", 2.0)
                                self.notification_manager.add_notification(f"Tâche terminée : {task.title}", 3.0)
                        else:
                            # Comptabiliser même si non assignée
                            self.task_manager.complete_task_unassigned_if_match(obj_id)
                            self.notification_manager.add_notification("Imprimante relancée", 2.0)
                            self.notification_manager.add_notification("Action utile enregistrée", 2.0)
                    else:
                        self.notification_manager.add_notification("Imprimante relancée", 2.0)
                    # Émettre événement
                    event_bus.emit("OBJECT_INTERACTED", {"id": obj_id, "kind": kind})
                    return

            if task_id and self.task_manager:
                # Vérifier si la tâche est disponible
                task = self.task_manager.get_task(task_id)
                if task and self.task_manager.is_task_available(task_id):
                    success = self.task_manager.complete_task(task_id)
                    if success:
                        self.notification_manager.add_notification(f"Tâche terminée : {task.title}", 3.0)
                        
                        # Messages spécifiques selon le type
                        if kind == "plant":
                            self.notification_manager.add_notification("Plante arrosée !", 2.0)
                        elif kind == "papers":
                            self.notification_manager.add_notification("Papiers rangés !", 2.0)
                        elif kind == "printer":
                            self.notification_manager.add_notification("Imprimante réparée !", 2.0)
                        elif kind == "reception":
                            self.notification_manager.add_notification("Badge récupéré !", 2.0)
                    else:
                        self.notification_manager.add_notification("Tâche déjà terminée.", 2.0)
                else:
                    # Compter l'action même si non assignée
                    completed_id = self.task_manager.complete_task_unassigned_if_match(obj_id)
                    if completed_id:
                        done_task = self.task_manager.get_task(completed_id)
                        if done_task:
                            self.notification_manager.add_notification(f"Tâche terminée : {done_task.title}", 3.0)
                    else:
                        self.notification_manager.add_notification("Action utile enregistrée.", 2.0)
            else:
                # Interaction simple sans tâche
                messages = {
                    "plant": "Vous regardez la plante.",
                    "papers": "Des papiers éparpillés.",
                    "printer": "L'imprimante ronronne.",
                    "reception": "Le bureau d'accueil."
                }
                message = messages.get(kind, f"Vous examinez {kind}.")
                self.notification_manager.add_notification(message, 2.0)
        else:
            # Objet inconnu
            self.notification_manager.add_notification(f"Vous examinez {obj_id}.", 2.0)

        # Événement d'objet interacté
        event_bus.emit("OBJECT_INTERACTED", {"id": obj_id, "kind": kind})

    def _load_dialogues_dsl(self) -> None:
        try:
            dialogue_path = DATA_PATH / "dialogues.json"
            data = load_json_safe(dialogue_path)
            if isinstance(data, dict):
                self.dialogue_dsl = data
        except Exception:
            self.dialogue_dsl = {}

    def _apply_dialogue_effects(self, dsl_key: str) -> None:
        entry = self.dialogue_dsl.get(dsl_key)
        if not isinstance(entry, dict):
            return
        # Top-level effects
        for eff in entry.get("effects", []):
            self._apply_effect(eff)
        # First node effects if simple start exists
        nodes = entry.get("nodes", {})
        # Try to find a node whose conditions are met
        matched_node = None
        # Priority: explicit start node if no conds elsewhere
        for node_id, node in nodes.items():
            conds = node.get("cond") or []
            if self._conditions_met(conds):
                matched_node = node
                break
        if not matched_node:
            start_id = entry.get("start")
            if start_id and start_id in nodes:
                matched_node = nodes[start_id]
        if matched_node:
            for eff in matched_node.get("effects", []):
                self._apply_effect(eff)

    def _apply_effect(self, eff: dict) -> None:
        if not isinstance(eff, dict):
            return
        if "set_flag" in eff:
            self.flags[eff["set_flag"]] = True
            if eff["set_flag"] == "met_boss":
                # Lever le verrou d'intro
                self._intro_lock_active = False
        if "discover_task" in eff and self.task_manager:
            if self.task_manager.discover_task(eff["discover_task"]):
                self.notification_manager.add_notification("Tâche découverte", 2.0)
        if "offer_task" in eff and self.task_manager:
            task_id = eff["offer_task"]
            task = self.task_manager.get_task(task_id)
            if task:
                self.task_manager.task_status[task_id] = TaskStatus.AVAILABLE
                self.task_manager.available_tasks.add(task_id)
                self.notification_manager.add_notification("Nouvel objectif disponible", 2.0)
        if "complete_task" in eff and self.task_manager:
            self.task_manager.complete_task(eff["complete_task"])
        if "give_points" in eff and self.task_manager:
            self.task_manager.add_points(int(eff["give_points"]))

    def _conditions_met(self, conds: list) -> bool:
        """Évalue une liste de conditions DSL contre l'état actuel."""
        if not conds:
            return True
        for c in conds:
            if not isinstance(c, dict):
                continue
            if "flag_is_true" in c:
                if not self.flags.get(c["flag_is_true"], False):
                    return False
            if "flag_is_false" in c:
                if self.flags.get(c["flag_is_false"], False):
                    return False
            if "task_completed" in c and self.task_manager:
                if not self.task_manager.is_task_completed(c["task_completed"]):
                    return False
            if "task_available" in c and self.task_manager:
                if not self.task_manager.is_task_available(c["task_available"]):
                    return False
        return True
    
    def _interact_with_npc(self, npc):
        """
        Interagit avec un NPC.
        
        Args:
            npc: Le NPC avec qui interagir
        """
        # Démarrer le dialogue
        dialogue_started = self.dialogue_system.start_dialogue(npc.dialogue_id, npc.name)
        
        if dialogue_started:
            # Marquer la conversation
            dialogue_result = npc.talk()
            
            # Vérifier si c'est lié à une tâche
            if self.task_manager:
                task = self.task_manager.get_task_for_npc(npc.id)
                if task and self.task_manager.is_task_available(task.id):
                    self.task_manager.complete_task(task.id)
                    self.notification_manager.add_notification(f"Tâche terminée : {task.title}", 3.0)
        else:
            self.notification_manager.add_notification(f"Conversation avec {npc.name}", 2.0)
    
    def _interact_with_object(self, obj):
        """
        Interagit avec un objet.
        
        Args:
            obj: L'objet avec lequel interagir
        """
        if obj.interact():
            # Vérifier si c'est lié à une tâche
            if self.task_manager and obj.task_id:
                task = self.task_manager.get_task(obj.task_id)
                if task and self.task_manager.is_task_available(task.id):
                    success = self.task_manager.complete_task(task.id)
                    if success:
                        self.notification_manager.add_notification(task.completion_message, 3.0)
                        self.notification_manager.add_notification(f"Tâche terminée : {task.title}", 3.0)
            else:
                self.notification_manager.add_notification("Action effectuée.", 2.0)
        else:
            self.notification_manager.add_notification("Impossible d'interagir.", 2.0)
    
    def _handle_elevator_call(self, player):
        """
        Gère l'appel de l'ascenseur.
        
        Args:
            player: Le joueur
        """
        if not self.elevator or not self.building:
            return
        
        # Position de l'ascenseur (fixe à gauche)
        elevator_x = 30 + 40  # Centre de l'ascenseur
        
        # Vérifier si le joueur est proche de l'ascenseur (zone plus large)
        distance = abs(player.x - elevator_x)
        if distance < 48:  # Un peu plus tolérant
            if self.elevator.current_floor == player.current_floor:
                # L'ascenseur est déjà à cet étage
                self.notification_manager.add_notification("Entrez dans l'ascenseur et choisissez un étage (0-9).", 3.0)
            else:
                # Appeler l'ascenseur
                self.elevator.call(player.current_floor)
                self.notification_manager.add_notification(f"Ascenseur appelé à l'étage {player.current_floor}.", 2.0)
        else:
            self.notification_manager.add_notification("Approchez-vous de l'ascenseur.", 2.0)
    
    def _handle_floor_selection(self, floor_number):
        """
        Gère la sélection d'étage.
        
        Args:
            floor_number: Numéro d'étage sélectionné
        """
        if not self.elevator or not self.building:
            return
        
        if self.building.has_floor(floor_number):
            player = self.entity_manager.get_player()
            if player:
                # Position de l'ascenseur (fixe à gauche)
                elevator_x = 30 + 40  # Centre de l'ascenseur
                distance = abs(player.x - elevator_x)
                
<<<<<<< HEAD
                if distance < 48:  # Un peu plus tolérant
                    if self.elevator.current_floor == player.current_floor:
                        # Le joueur peut utiliser l'ascenseur
                        self.elevator.go_to(floor_number)
                        self.notification_manager.add_notification(f"Direction étage {floor_number}", 2.0)
                        
                        # Le joueur change d'étage immédiatement (simulation rapide)
                        player.current_floor = floor_number
                        logger.info(f"Player instantly moved to floor {floor_number}")
                        event_bus.emit("ENTER_FLOOR", {"floor": floor_number})
                    else:
                        self.notification_manager.add_notification("Appelez d'abord l'ascenseur (C).", 2.0)
=======
                if distance < 48:  # Zone d'interaction
                    self._change_player_floor(floor_number)
>>>>>>> 5a7030c5
                else:
                    self.notification_manager.add_notification("Approchez-vous de l'ascenseur.", 2.0)
        else:
            self.notification_manager.add_notification(f"Étage {floor_number} inexistant.", 2.0)
    
    def _change_player_floor(self, new_floor):
        """
        Change l'étage du joueur.
        
        Args:
            new_floor: Nouvel étage
        """
        success = self.world_loader.change_player_floor(new_floor)
        if success:
            self.notification_manager.add_notification(f"Arrivé à l'étage {new_floor}", 2.0)
            event_bus.emit("ENTER_FLOOR", {"floor": new_floor})
        else:
            self.notification_manager.add_notification("Erreur lors du changement d'étage.", 2.0)
    
    def _check_game_end_conditions(self):
        """Vérifie les conditions de fin de jeu."""
        if self.game_clock and self.game_clock.is_deadline():
            logger.info("Game deadline reached, going to summary")
            self.switch_to("summary")
    
    def draw(self, screen):
        """Dessine la scène."""
        # Fond dégradé plus agréable
        for y in range(HEIGHT):
            # Dégradé du gris clair vers gris foncé
            color_value = int(220 - (y / HEIGHT) * 80)  # 220 -> 140
            color = (color_value, color_value, color_value)
            pygame.draw.line(screen, color, (0, y), (WIDTH, y))
        
        # Dessiner le monde (simplifié pour l'instant)
        self._draw_world(screen)
        
        # Dessiner l'UI
        self._draw_ui(screen)
        
        # Debug supprimé - logs console uniquement
    
    def _draw_world(self, screen):
        """Dessine les éléments du monde avec caméra, fonds d'étage et ordre correct."""
        from src.core.assets import asset_manager
        
        if not self.entity_manager or not self.building:
            return
            
        player = self.entity_manager.get_player()
        if not player:
            return
        
        # Configuration vue multi-étages (3 étages visibles)
        floor_height = HEIGHT // 3  # Chaque étage prend 1/3 de l'écran
        world_width = WIDTH - 150  # Largeur de la zone de jeu
        world_x = 120  # Position X de début de la zone de jeu
        
        # Vue 3 étages fixe - pas besoin d'offset caméra
        
        # Déterminer les 3 étages visibles
        current_floor = player.current_floor
        
        # Si on est au dernier étage, on le place en bas
        # Si on est au premier étage, on le place en haut
        # Sinon on le centre
        all_floors = sorted(self.building.floors.keys())
        current_index = all_floors.index(current_floor) if current_floor in all_floors else 0
        
        # Déterminer les 3 étages à afficher
        if current_index >= len(all_floors) - 1:
            # Dernier étage : afficher les 3 derniers (étage actuel en bas)
            visible_floors = all_floors[-3:] if len(all_floors) >= 3 else all_floors
        elif current_index == 0:
            # Premier étage : afficher les 3 premiers (étage actuel en haut)
            visible_floors = all_floors[:3] if len(all_floors) >= 3 else all_floors
        else:
            # Étage intermédiaire : centrer
            start_idx = max(0, current_index - 1)
            end_idx = min(len(all_floors), start_idx + 3)
            visible_floors = all_floors[start_idx:end_idx]
        
        # Trier les étages par ordre croissant pour un rendu correct
        visible_floors.sort()
        
        # Dessiner chaque étage visible (du plus haut au plus bas à l'écran)
        for i, floor_num in enumerate(reversed(visible_floors)):  # Inverser pour avoir le plus haut en haut
            floor = self.building.get_floor(floor_num)
            if not floor:
                continue
            
            # Position Y à l'écran : étage du haut = Y=0, étage du bas = Y=400
            screen_y = i * floor_height
            
            # 1. Dessiner le fond d'étage
            floor_rect = pygame.Rect(world_x, screen_y, world_width, floor_height - 10)
            
            if floor.background_surface:
                # Utiliser le fond personnalisé
                bg_scaled = pygame.transform.scale(floor.background_surface, (world_width, floor_height - 10))
                screen.blit(bg_scaled, (world_x, screen_y))
            else:
                # Fond par défaut
                color = (240, 240, 240) if floor_num == current_floor else (200, 200, 200)
                pygame.draw.rect(screen, color, floor_rect)
            
            # Bordure de l'étage
            pygame.draw.rect(screen, (100, 100, 100), floor_rect, 2)
            
            # Numéro d'étage (seulement si c'est l'étage actuel)
            if floor_num == current_floor:
                font = pygame.font.SysFont(None, 28)
                floor_text = f"Étage {floor_num} - {floor.name}"
                text_surface = font.render(floor_text, True, (255, 255, 255))
                # Fond semi-transparent pour le texte
                text_bg = pygame.Surface((text_surface.get_width() + 10, text_surface.get_height() + 4))
                text_bg.fill((0, 0, 0))
                text_bg.set_alpha(150)
                screen.blit(text_bg, (5, screen_y + 5))
                screen.blit(text_surface, (10, screen_y + 7))
            
            # 2. Dessiner l'ascenseur (même taille que l'étage)
            if self.elevator:
                elevator_sprite = asset_manager.get_image("elevator")
                
                # L'ascenseur doit être bien visible et proportionnel
                elevator_width = 60  # Largeur raisonnable
                elevator_height = floor_height - 30  # Hauteur qui tient dans l'étage
                
                # Redimensionner en gardant les proportions si nécessaire
                if elevator_sprite.get_height() > 0:
                    ratio = min(elevator_width / elevator_sprite.get_width(), 
                              elevator_height / elevator_sprite.get_height())
                    final_width = int(elevator_sprite.get_width() * ratio)
                    final_height = int(elevator_sprite.get_height() * ratio)
                else:
                    final_width, final_height = elevator_width, elevator_height
                
                elevator_resized = pygame.transform.scale(elevator_sprite, (final_width, final_height))
                
                # Positionner l'ascenseur à gauche
                elevator_x = 30  # Position fixe à gauche
                elevator_y = screen_y + (floor_height - final_height) // 2
                screen.blit(elevator_resized, (elevator_x, elevator_y))
                
                # Indicateur si l'ascenseur est à cet étage
                if self.elevator.current_floor == floor_num:
                    # Porte ouverte/fermée
                    if hasattr(self.elevator, 'doors_open') and self.elevator.doors_open:
                        pygame.draw.rect(screen, (0, 255, 0), 
                                       (elevator_x - 5, elevator_y, 5, final_height))
                    else:
                        pygame.draw.rect(screen, (255, 255, 0), 
                                       (elevator_x - 5, elevator_y, 5, final_height))
            
            # 3. Dessiner les objets de l'étage (nouveau système)
            for obj_data in floor.objects:
                self._draw_floor_object(screen, obj_data, world_x, screen_y, floor_height)
            
            # 4. Dessiner le joueur s'il est sur cet étage
            if floor_num == current_floor and self.entity_manager:
                player = self.entity_manager.get_player()
                if player:
                    player_sprite = asset_manager.get_image("player_idle")
                    player_x = player.x - player_sprite.get_width() // 2
                    # Positionner le joueur au sol (bas de l'étage)
                    player_y = screen_y + floor_height - player_sprite.get_height() - 5
                    screen.blit(player_sprite, (player_x, player_y))
            
            # 5. Dessiner les entités legacy (compatibilité) - sur tous les étages
            if self.entity_manager:
                # NPCs legacy
                for npc in self.entity_manager.npcs.values():
                    if getattr(npc, 'current_floor', current_floor) == floor_num:
                        npc_sprite = asset_manager.get_image("npc_generic")
                        npc_x = npc.x - npc_sprite.get_width() // 2
                        npc_y = screen_y + floor_height - npc_sprite.get_height() - 15
                        screen.blit(npc_sprite, (npc_x, npc_y))
                
                # Objets interactifs legacy
                for obj in self.entity_manager.interactables.values():
                    if getattr(obj, 'current_floor', current_floor) == floor_num:
                        self._draw_legacy_object(screen, obj, screen_y, floor_height)
    
    def _draw_floor_object(self, screen, obj_data: dict, world_x: int, screen_y: int, floor_height: int) -> None:
        """
        Dessine un objet positionné sur un étage.
        
        Args:
            screen: Surface de rendu
            obj_data: Données de l'objet depuis floors.json
            world_x: Position X de début de la zone de jeu
            screen_y: Position Y de l'étage à l'écran
            floor_height: Hauteur d'un étage
        """
        from src.core.assets import asset_manager
        
        kind = obj_data.get("kind", "unknown")
        obj_x = obj_data.get("x", 0)
        obj_y = obj_data.get("y", 0)
        props = obj_data.get("props", {})
        
        # Calculer la position à l'écran (objets posés au sol)
        screen_obj_x = world_x + obj_x
        
        # Choisir le sprite selon le kind
        sprite_key = self._get_sprite_key_for_kind(kind)
        if sprite_key:
            obj_sprite = asset_manager.get_image(sprite_key)
            
            # Positionner l'objet au sol de l'étage
            final_x = screen_obj_x - obj_sprite.get_width() // 2
            
            # Les objets sont posés au sol (bas de l'étage)
            if kind == "npc":
                # NPCs debout sur le sol
                final_y = screen_y + floor_height - obj_sprite.get_height() - 5
            else:
                # Objets posés sur le sol
                final_y = screen_y + floor_height - obj_sprite.get_height() - 5
            
            # Effets spéciaux selon les props
            if kind in ["plant"] and props.get("thirst", 0) > 0.7:
                # Plante assoiffée - teinter en jaune
                tinted_sprite = obj_sprite.copy()
                tinted_sprite.fill((255, 255, 0, 50), special_flags=pygame.BLEND_ADD)
                screen.blit(tinted_sprite, (final_x, final_y))
            elif kind == "printer" and props.get("jammed", False):
                # Imprimante bloquée - teinter en rouge
                tinted_sprite = obj_sprite.copy()
                tinted_sprite.fill((255, 0, 0, 50), special_flags=pygame.BLEND_ADD)
                screen.blit(tinted_sprite, (final_x, final_y))
            else:
                screen.blit(obj_sprite, (final_x, final_y))

    def _get_sprite_key_for_kind(self, kind: str) -> str:
        """
        Retourne la clé de sprite pour un type d'objet donné.
        
        Args:
            kind: Type d'objet (plant, papers, npc, etc.)
            
        Returns:
            Clé de sprite dans le manifest
        """
        sprite_mapping = {
            "plant": "interactable_plant",
            "papers": "interactable_papers", 
            "printer": "interactable_printer",
            "npc": "npc_generic",
            "decoration": "interactable_plant",  # Fallback
            "lightbulb": "interactable_papers",  # Fallback
            "filing_cabinet": "interactable_printer",  # Fallback
            "server": "interactable_printer",  # Fallback
            "presentation": "interactable_papers",  # Fallback
            "phone": "interactable_papers",  # Fallback
            "boxes": "interactable_papers",  # Fallback
            "reception": "interactable_printer",  # Fallback
        }
        return sprite_mapping.get(kind, "interactable_plant")
    
    def _draw_legacy_object(self, screen, obj, screen_y: int, floor_height: int) -> None:
        """
        Dessine un objet du système legacy pour compatibilité.
        
        Args:
            screen: Surface de rendu
            obj: Objet legacy
            screen_y: Position Y de l'étage à l'écran
            floor_height: Hauteur d'un étage
        """
        from src.core.assets import asset_manager
        
        # Choisir le bon sprite selon le type d'objet
        if obj.type == "plant":
            obj_sprite = asset_manager.get_image("interactable_plant")
        elif obj.type == "papers":
            obj_sprite = asset_manager.get_image("interactable_papers")
        elif obj.type == "printer":
            obj_sprite = asset_manager.get_image("interactable_printer")
        else:
            obj_sprite = asset_manager.get_image("interactable_plant")
        
        # Griser si déjà interagi
        if obj.interacted:
            gray_sprite = obj_sprite.copy()
            gray_sprite.fill((128, 128, 128, 128), special_flags=pygame.BLEND_MULT)
            obj_sprite = gray_sprite
        
        obj_x = obj.x - obj_sprite.get_width() // 2
        obj_y = screen_y + floor_height - obj_sprite.get_height() - 10
        screen.blit(obj_sprite, (obj_x, obj_y))
    
    def _draw_ui(self, screen):
        """Dessine l'interface utilisateur."""
        # HUD principal
        if self.game_clock and self.task_manager:
            current_time = self.game_clock.get_time_str()
            progress = self.game_clock.get_progress()
            
            self.hud.draw_clock(screen, current_time, progress)
            
            # Tâches
            if self._intro_lock_active:
                available_tasks = []
            else:
                all_available = self.task_manager.get_available_tasks()
                # Ne montrer que les tâches principales et celles offertes
                available_tasks = [t for t in all_available if t.required or (hasattr(self.task_manager, 'offered_tasks') and t.id in self.task_manager.offered_tasks)]
            task_statuses = {task.id: self.task_manager.get_task_status(task.id) 
                           for task in self.task_manager.tasks.values()}
            self.hud.draw_tasks(screen, available_tasks, task_statuses)
            
            # Indicateur d'étage
            if self.entity_manager:
                player = self.entity_manager.get_player()
                if player and self.building:
                    floor = self.building.get_floor(player.current_floor)
                    floor_name = floor.name if floor else ""
                    self.hud.draw_floor_indicator(screen, player.current_floor, floor_name)
        
        # Indication d'interaction
        self._update_interaction_hint()
        self.hud.draw_interaction_hint(screen)
        
        # Notifications
        self.notification_manager.draw(screen)
        
        # Dialogue
        self.dialogue_system.draw(screen)
    
    def _update_interaction_hint(self):
        """Met à jour l'indication d'interaction."""
        if not self.entity_manager:
            self.hud.hide_interaction_hint()
            return
        
        player = self.entity_manager.get_player()
        if not player:
            self.hud.hide_interaction_hint()
            return
        
        player_pos = player.get_position()
        current_floor = player.current_floor
        
        # Vérifier les objets du nouveau système en priorité
        if self.building:
            floor = self.building.get_floor(current_floor)
            if floor:
                nearby_object = self._find_nearby_floor_object(player_pos, floor.objects)
                if nearby_object:
                    kind = nearby_object.get('kind', 'objet')
                    props = nearby_object.get('props', {})
                    
                    if kind == "npc":
                        name = props.get('name', 'Personne')
                        self.hud.show_interaction_hint(f"E : Parler à {name}")
                        return
                    else:
                        action_names = {
                            "plant": "Arroser",
                            "papers": "Ranger", 
                            "printer": "Utiliser",
                            "reception": "Utiliser"
                        }
                        action = action_names.get(kind, "Examiner")
                        self.hud.show_interaction_hint(f"E : {action} {kind}")
                        return
        
        # Fallback vers le système legacy
        nearby_npcs = self.entity_manager.get_nearby_npcs(player_pos)
        nearby_objects = self.entity_manager.get_nearby_interactables(player_pos)
        
        if nearby_npcs:
            npc = nearby_npcs[0]
            self.hud.show_interaction_hint(f"E : Parler à {npc.name}")
        elif nearby_objects:
            obj = nearby_objects[0]
            self.hud.show_interaction_hint(f"E : Utiliser {obj.type}")
        else:
            # Vérifier si proche de l'ascenseur
            if self.elevator:
                elevator_x = 30 + 40  # Centre de l'ascenseur
                distance = abs(player.x - elevator_x)
                if distance < 48:
                    self.hud.show_interaction_hint("↑/↓ : Changer d'étage")
                else:
                    self.hud.hide_interaction_hint()

    def _handle_arrow_floor_change(self, direction: int) -> None:
        """
        Change d'un étage dans la direction donnée si le joueur est près de l'ascenseur.

        Args:
            direction: +1 pour monter, -1 pour descendre
        """
        if not self.building or not self.entity_manager:
            return
        player = self.entity_manager.get_player()
        if not player:
            return
        # Vérifier proximité ascenseur
        elevator_x = 30 + 40
        if abs(player.x - elevator_x) >= 60:
            self.notification_manager.add_notification("Approchez-vous de l'ascenseur.", 1.5)
            return

        # Calculer nouvel étage borné aux étages existants
        current = player.current_floor
        all_floors = self.building.get_all_floors()
        if not all_floors:
            return
        if current not in all_floors:
            current = all_floors[0]
        try:
            idx = all_floors.index(current)
        except ValueError:
            idx = 0
        new_idx = max(0, min(len(all_floors) - 1, idx + (1 if direction > 0 else -1)))
        new_floor = all_floors[new_idx]

        if new_floor != current:
            self._change_player_floor(new_floor)
        else:
<<<<<<< HEAD
            self._top_floor_proximity_time = 0.0
        if self._top_floor_proximity_time >= 1.2:
            # Afficher un avertissement contenu et un court dialogue auto
            if self.notification_manager:
                self.notification_manager.add_notification("Avertissement: thème sensible.", 3.0)
            if self.dialogue_system and not self.dialogue_system.is_active():
                from src.ui.dialogue import create_conversation
                lines = [
                    ("On dirait qu'il s'est passé quelque chose de grave...", ""),
                    ("Le bureau est silencieux. Des regards fuyants.", ""),
                    ("Ce n'est pas mon histoire. Je reste témoin.", "")
                ]
                self.dialogue_system.start_custom_dialogue(create_conversation(lines, auto_continue=True))
            self._top_floor_event_shown = True

    def _process_timeline_events(self) -> None:
        """Émet des événements temporels clés et applique des effets simples."""
        if not self.game_clock:
            return
        t = self.game_clock.get_time_str()
        schedule = [
            "08:31", "08:33", "08:35", "08:37", "08:40", "08:42", "08:45", "08:47"
        ]
        for ts in schedule:
            if t >= ts and ts not in self._time_events_fired:
                self._time_events_fired.add(ts)
                event_bus.emit("TIME_REACHED", {"time": ts})
                # Effets notables
                if ts == "08:31":
                    self.notification_manager.add_notification("La machine à café bourdonne au loin...", 2.5)
                if ts == "08:37":
                    self._printer_requirement = 3
                    self.notification_manager.add_notification("La panne imprimante s'aggrave.", 2.5)
=======
            # Déjà au bord
            self.notification_manager.add_notification("Pas d'autre étage dans cette direction.", 1.5)
>>>>>>> 5a7030c5
    
    
    def exit(self):
        """Appelé en quittant la scène."""
        super().exit()
        
        # Arrêter l'horloge
        if self.game_clock:
            self.game_clock.stop()
        
        logger.info("Exited GameplayScene")<|MERGE_RESOLUTION|>--- conflicted
+++ resolved
@@ -626,23 +626,8 @@
                 elevator_x = 30 + 40  # Centre de l'ascenseur
                 distance = abs(player.x - elevator_x)
                 
-<<<<<<< HEAD
-                if distance < 48:  # Un peu plus tolérant
-                    if self.elevator.current_floor == player.current_floor:
-                        # Le joueur peut utiliser l'ascenseur
-                        self.elevator.go_to(floor_number)
-                        self.notification_manager.add_notification(f"Direction étage {floor_number}", 2.0)
-                        
-                        # Le joueur change d'étage immédiatement (simulation rapide)
-                        player.current_floor = floor_number
-                        logger.info(f"Player instantly moved to floor {floor_number}")
-                        event_bus.emit("ENTER_FLOOR", {"floor": floor_number})
-                    else:
-                        self.notification_manager.add_notification("Appelez d'abord l'ascenseur (C).", 2.0)
-=======
                 if distance < 48:  # Zone d'interaction
                     self._change_player_floor(floor_number)
->>>>>>> 5a7030c5
                 else:
                     self.notification_manager.add_notification("Approchez-vous de l'ascenseur.", 2.0)
         else:
@@ -1067,21 +1052,8 @@
         if new_floor != current:
             self._change_player_floor(new_floor)
         else:
-<<<<<<< HEAD
-            self._top_floor_proximity_time = 0.0
-        if self._top_floor_proximity_time >= 1.2:
-            # Afficher un avertissement contenu et un court dialogue auto
-            if self.notification_manager:
-                self.notification_manager.add_notification("Avertissement: thème sensible.", 3.0)
-            if self.dialogue_system and not self.dialogue_system.is_active():
-                from src.ui.dialogue import create_conversation
-                lines = [
-                    ("On dirait qu'il s'est passé quelque chose de grave...", ""),
-                    ("Le bureau est silencieux. Des regards fuyants.", ""),
-                    ("Ce n'est pas mon histoire. Je reste témoin.", "")
-                ]
-                self.dialogue_system.start_custom_dialogue(create_conversation(lines, auto_continue=True))
-            self._top_floor_event_shown = True
+            # Déjà au bord
+            self.notification_manager.add_notification("Pas d'autre étage dans cette direction.", 1.5)
 
     def _process_timeline_events(self) -> None:
         """Émet des événements temporels clés et applique des effets simples."""
@@ -1101,10 +1073,6 @@
                 if ts == "08:37":
                     self._printer_requirement = 3
                     self.notification_manager.add_notification("La panne imprimante s'aggrave.", 2.5)
-=======
-            # Déjà au bord
-            self.notification_manager.add_notification("Pas d'autre étage dans cette direction.", 1.5)
->>>>>>> 5a7030c5
     
     
     def exit(self):
