--- conflicted
+++ resolved
@@ -12,8 +12,6 @@
 from src.ui.overlay import HUD, NotificationManager
 from src.ui.dialogue import DialogueSystem
 from src.core.utils import load_json_safe
-from src.core.event_bus import event_bus
-from src.world.tasks import TaskStatus
 
 logger = logging.getLogger(__name__)
 
@@ -40,17 +38,7 @@
         self.elevator = None
         self.entity_manager = None
         self.task_manager = None
-        self.flags = {}
-        self.dialogue_dsl = {}
-        self._intro_lock_active = True
-        self._time_events_fired = set()
-        self._object_progress = {}
-        self._printer_requirement = 2
-        
-        # Événement narratif étage supérieur
-        self._top_floor_event_shown = False
-        self._top_floor_proximity_time = 0.0
-
+        
         # État de l'interface
         self.paused = False
         
@@ -65,8 +53,10 @@
         """Appelé en entrant dans la scène."""
         super().enter(**kwargs)
         
-        # Utiliser l'horloge globale fournie par l'app
-        self.game_clock = self.scene_manager.context.get("game_clock")
+        # Créer l'horloge de jeu pour cette session
+        from src.core.timer import GameClock
+        from src.settings import START_TIME, END_TIME, GAME_SECONDS_PER_REAL_SECOND
+        self.game_clock = GameClock(START_TIME, END_TIME, GAME_SECONDS_PER_REAL_SECOND)
         
         # Charger le monde
         if not self._load_world():
@@ -76,14 +66,12 @@
         
         # Charger les chaînes de localisation
         self._load_strings()
-        # Charger dialogues DSL si présent
-        self._load_dialogues_dsl()
         
         # Initialiser l'UI
         self._setup_ui()
         
-        # Démarrer l'horloge de jeu (si pas déjà en route)
-        if self.game_clock and not self.game_clock.is_running:
+        # Démarrer l'horloge de jeu
+        if self.game_clock:
             self.game_clock.start()
         
         # Charger l'étage initial
@@ -92,9 +80,7 @@
             if player:
                 initial_floor = player.current_floor
                 self.world_loader.change_player_floor(initial_floor)
-                # Intro: pas de tâches actives explicitement avant de parler au boss
-                # On laisse le TaskManager charger, mais on n'affiche rien tant que _intro_lock_active
-                
+        
         logger.info("Gameplay started")
     
     def _load_world(self) -> bool:
@@ -188,12 +174,8 @@
                 # Changer d'étage vers le bas avec la flèche
                 self._handle_arrow_floor_change(-1)
                 return
-<<<<<<< HEAD
-
-=======
             # La sélection 0-9 n'est plus utilisée pour l'ascenseur
         
->>>>>>> d9bf427a
         # Pour l'instant, gérer les entrées directement
         # TODO: Intégrer avec l'InputManager quand disponible
         pass
@@ -220,9 +202,6 @@
         
         # Vérifier les conditions de fin
         self._check_game_end_conditions()
-
-        # Événements temporels
-        self._process_timeline_events()
     
     def _update_camera_for_floor(self, floor_number: int) -> None:
         """
@@ -262,9 +241,6 @@
                         player.current_floor = self.elevator.current_floor
                         logger.info(f"Player moved to floor {self.elevator.current_floor}")
         
-        # Avancer l'horloge globale ici si jamais l'app n'est pas le pilote (sécurité)
-        if self.game_clock:
-            self.game_clock.tick(dt)
         # Plus besoin de mise à jour caméra avec vue 3 étages fixe
     
     def _update_ui_systems(self, dt):
@@ -335,18 +311,7 @@
         """
         player_x = player_pos[0]
         
-        nearest = None
-        nearest_dist = 1e9
-        threshold = 64  # plus tolérant pour fiabilité, surtout au 1er étage
         for obj_data in objects_list:
-<<<<<<< HEAD
-            obj_x = world_x + obj_data.get('x', 0)
-            d = abs(player_x - obj_x)
-            if d < threshold and d < nearest_dist:
-                nearest = obj_data
-                nearest_dist = d
-        return nearest
-=======
             obj_x = obj_data.get('x', 0)
             
             # Calculer la distance horizontale (plus simple et plus fiable)
@@ -357,7 +322,6 @@
                 return obj_data
         
         return None
->>>>>>> d9bf427a
     
     def _interact_with_floor_object(self, obj_data):
         """
@@ -374,16 +338,12 @@
             # Interaction avec NPC
             name = props.get('name', 'Inconnu')
             dialogue_key = props.get('dialogue_key', '')
-            dsl_key = props.get('dsl_key', dialogue_key)
             
             if dialogue_key:
                 # Démarrer le dialogue
                 dialogue_started = self.dialogue_system.start_dialogue(dialogue_key, name)
                 if dialogue_started:
                     self.notification_manager.add_notification(f"Conversation avec {name}", 2.0)
-                    # Event + effets DSL légers
-                    event_bus.emit("DIALOGUE_SEEN", {"id": dialogue_key})
-                    self._apply_dialogue_effects(dsl_key)
                 else:
                     self.notification_manager.add_notification(f"Bonjour {name} !", 2.0)
             else:
@@ -393,46 +353,6 @@
             # Interaction avec objet
             task_id = props.get('task_id', '')
             
-            # Cas spécial imprimante: mini-puzzle simple par appuis successifs
-            if kind == "printer":
-                obj_key = obj_id
-                progress = self._object_progress.get(obj_key, 0)
-                requirement = self._printer_requirement
-                progress += 1
-                self._object_progress[obj_key] = progress
-                if progress < requirement:
-                    self.notification_manager.add_notification("Vous tirez le papier coincé...", 1.5)
-                    return
-                else:
-                    # Progression atteinte, réinitialiser pour ce puzzle
-                    self._object_progress[obj_key] = 0
-                    # Effet sonore (si dispo)
-                    try:
-                        from src.core.assets import asset_manager
-                        sfx = asset_manager.get_sound("printer_sound")
-                        if sfx:
-                            sfx.play()
-                    except Exception:
-                        pass
-                    # Tâche liée si présente
-                    if task_id and self.task_manager:
-                        task = self.task_manager.get_task(task_id)
-                        if task and self.task_manager.is_task_available(task_id):
-                            success = self.task_manager.complete_task(task_id)
-                            if success:
-                                self.notification_manager.add_notification("Imprimante relancée", 2.0)
-                                self.notification_manager.add_notification(f"Tâche terminée : {task.title}", 3.0)
-                        else:
-                            # Comptabiliser même si non assignée
-                            self.task_manager.complete_task_unassigned_if_match(obj_id)
-                            self.notification_manager.add_notification("Imprimante relancée", 2.0)
-                            self.notification_manager.add_notification("Action utile enregistrée", 2.0)
-                    else:
-                        self.notification_manager.add_notification("Imprimante relancée", 2.0)
-                    # Émettre événement
-                    event_bus.emit("OBJECT_INTERACTED", {"id": obj_id, "kind": kind})
-                    return
-
             if task_id and self.task_manager:
                 # Vérifier si la tâche est disponible
                 task = self.task_manager.get_task(task_id)
@@ -453,14 +373,7 @@
                     else:
                         self.notification_manager.add_notification("Tâche déjà terminée.", 2.0)
                 else:
-                    # Compter l'action même si non assignée
-                    completed_id = self.task_manager.complete_task_unassigned_if_match(obj_id)
-                    if completed_id:
-                        done_task = self.task_manager.get_task(completed_id)
-                        if done_task:
-                            self.notification_manager.add_notification(f"Tâche terminée : {done_task.title}", 3.0)
-                    else:
-                        self.notification_manager.add_notification("Action utile enregistrée.", 2.0)
+                    self.notification_manager.add_notification("Cette tâche n'est pas encore disponible.", 2.0)
             else:
                 # Interaction simple sans tâche
                 messages = {
@@ -474,87 +387,6 @@
         else:
             # Objet inconnu
             self.notification_manager.add_notification(f"Vous examinez {obj_id}.", 2.0)
-
-        # Événement d'objet interacté
-        event_bus.emit("OBJECT_INTERACTED", {"id": obj_id, "kind": kind})
-
-    def _load_dialogues_dsl(self) -> None:
-        try:
-            dialogue_path = DATA_PATH / "dialogues.json"
-            data = load_json_safe(dialogue_path)
-            if isinstance(data, dict):
-                self.dialogue_dsl = data
-        except Exception:
-            self.dialogue_dsl = {}
-
-    def _apply_dialogue_effects(self, dsl_key: str) -> None:
-        entry = self.dialogue_dsl.get(dsl_key)
-        if not isinstance(entry, dict):
-            return
-        # Top-level effects
-        for eff in entry.get("effects", []):
-            self._apply_effect(eff)
-        # First node effects if simple start exists
-        nodes = entry.get("nodes", {})
-        # Try to find a node whose conditions are met
-        matched_node = None
-        # Priority: explicit start node if no conds elsewhere
-        for node_id, node in nodes.items():
-            conds = node.get("cond") or []
-            if self._conditions_met(conds):
-                matched_node = node
-                break
-        if not matched_node:
-            start_id = entry.get("start")
-            if start_id and start_id in nodes:
-                matched_node = nodes[start_id]
-        if matched_node:
-            for eff in matched_node.get("effects", []):
-                self._apply_effect(eff)
-
-    def _apply_effect(self, eff: dict) -> None:
-        if not isinstance(eff, dict):
-            return
-        if "set_flag" in eff:
-            self.flags[eff["set_flag"]] = True
-            if eff["set_flag"] == "met_boss":
-                # Lever le verrou d'intro
-                self._intro_lock_active = False
-        if "discover_task" in eff and self.task_manager:
-            if self.task_manager.discover_task(eff["discover_task"]):
-                self.notification_manager.add_notification("Tâche découverte", 2.0)
-        if "offer_task" in eff and self.task_manager:
-            task_id = eff["offer_task"]
-            task = self.task_manager.get_task(task_id)
-            if task:
-                self.task_manager.task_status[task_id] = TaskStatus.AVAILABLE
-                self.task_manager.available_tasks.add(task_id)
-                self.notification_manager.add_notification("Nouvel objectif disponible", 2.0)
-        if "complete_task" in eff and self.task_manager:
-            self.task_manager.complete_task(eff["complete_task"])
-        if "give_points" in eff and self.task_manager:
-            self.task_manager.add_points(int(eff["give_points"]))
-
-    def _conditions_met(self, conds: list) -> bool:
-        """Évalue une liste de conditions DSL contre l'état actuel."""
-        if not conds:
-            return True
-        for c in conds:
-            if not isinstance(c, dict):
-                continue
-            if "flag_is_true" in c:
-                if not self.flags.get(c["flag_is_true"], False):
-                    return False
-            if "flag_is_false" in c:
-                if self.flags.get(c["flag_is_false"], False):
-                    return False
-            if "task_completed" in c and self.task_manager:
-                if not self.task_manager.is_task_completed(c["task_completed"]):
-                    return False
-            if "task_available" in c and self.task_manager:
-                if not self.task_manager.is_task_available(c["task_available"]):
-                    return False
-        return True
     
     def _interact_with_npc(self, npc):
         """
@@ -615,7 +447,7 @@
         
         # Vérifier si le joueur est proche de l'ascenseur (zone plus large)
         distance = abs(player.x - elevator_x)
-        if distance < 48:  # Un peu plus tolérant
+        if distance < 60:  # Zone d'interaction plus large
             if self.elevator.current_floor == player.current_floor:
                 # L'ascenseur est déjà à cet étage
                 self.notification_manager.add_notification("Entrez dans l'ascenseur et choisissez un étage (0-9).", 3.0)
@@ -643,12 +475,8 @@
                 elevator_x = 30 + 40  # Centre de l'ascenseur
                 distance = abs(player.x - elevator_x)
                 
-<<<<<<< HEAD
-                if distance < 48:  # Zone d'interaction
-=======
                 if distance < 60:  # Zone d'interaction
                     # Ne nécessite plus que l'ascenseur soit au même étage
->>>>>>> d9bf427a
                     self._change_player_floor(floor_number)
                 else:
                     self.notification_manager.add_notification("Approchez-vous de l'ascenseur.", 2.0)
@@ -665,15 +493,17 @@
         success = self.world_loader.change_player_floor(new_floor)
         if success:
             self.notification_manager.add_notification(f"Arrivé à l'étage {new_floor}", 2.0)
-            event_bus.emit("ENTER_FLOOR", {"floor": new_floor})
         else:
             self.notification_manager.add_notification("Erreur lors du changement d'étage.", 2.0)
     
     def _check_game_end_conditions(self):
         """Vérifie les conditions de fin de jeu."""
-        if self.game_clock and self.game_clock.is_deadline():
-            logger.info("Game deadline reached, going to summary")
-            self.switch_to("summary")
+        # TODO: Fix 'bool' object is not callable error
+        # if self.game_clock and self.game_clock.is_deadline():
+        #     # Temps écoulé - aller au résumé
+        #     logger.info("Game deadline reached, going to summary")
+        #     self.switch_to("summary")
+        pass
     
     def draw(self, screen):
         """Dessine la scène."""
@@ -855,9 +685,6 @@
                 screen.blit(tinted_sprite, (final_x, final_y))
             else:
                 screen.blit(obj_sprite, (final_x, final_y))
-<<<<<<< HEAD
-
-=======
             
             # Debug visuel : zone d'interaction (temporaire)
             if kind != "decoration":  # Seulement pour les objets interactifs
@@ -894,7 +721,6 @@
         except:
             return None
     
->>>>>>> d9bf427a
     def _get_sprite_key_for_kind(self, kind: str) -> str:
         """
         Retourne la clé de sprite pour un type d'objet donné.
@@ -963,12 +789,7 @@
             self.hud.draw_clock(screen, current_time, progress)
             
             # Tâches
-            if self._intro_lock_active:
-                available_tasks = []
-            else:
-                all_available = self.task_manager.get_available_tasks()
-                # Ne montrer que les tâches principales et celles offertes
-                available_tasks = [t for t in all_available if t.required or (hasattr(self.task_manager, 'offered_tasks') and t.id in self.task_manager.offered_tasks)]
+            available_tasks = self.task_manager.get_available_tasks()
             task_statuses = {task.id: self.task_manager.get_task_status(task.id) 
                            for task in self.task_manager.tasks.values()}
             self.hud.draw_tasks(screen, available_tasks, task_statuses)
@@ -1044,12 +865,8 @@
             if self.elevator:
                 elevator_x = 30 + 40  # Centre de l'ascenseur
                 distance = abs(player.x - elevator_x)
-<<<<<<< HEAD
-                if distance < 48:
-=======
                 if distance < 60:
                     # Utiliser les flèches pour changer d'étage
->>>>>>> d9bf427a
                     self.hud.show_interaction_hint("↑/↓ : Changer d'étage")
                 else:
                     self.hud.hide_interaction_hint()
@@ -1057,11 +874,7 @@
     def _handle_arrow_floor_change(self, direction: int) -> None:
         """
         Change d'un étage dans la direction donnée si le joueur est près de l'ascenseur.
-<<<<<<< HEAD
-
-=======
-        
->>>>>>> d9bf427a
+        
         Args:
             direction: +1 pour monter, -1 pour descendre
         """
@@ -1095,28 +908,6 @@
         else:
             # Déjà au bord
             self.notification_manager.add_notification("Pas d'autre étage dans cette direction.", 1.5)
-<<<<<<< HEAD
-
-    def _process_timeline_events(self) -> None:
-        """Émet des événements temporels clés et applique des effets simples."""
-        if not self.game_clock:
-            return
-        t = self.game_clock.get_time_str()
-        schedule = [
-            "08:31", "08:33", "08:35", "08:37", "08:40", "08:42", "08:45", "08:47"
-        ]
-        for ts in schedule:
-            if t >= ts and ts not in self._time_events_fired:
-                self._time_events_fired.add(ts)
-                event_bus.emit("TIME_REACHED", {"time": ts})
-                # Effets notables
-                if ts == "08:31":
-                    self.notification_manager.add_notification("La machine à café bourdonne au loin...", 2.5)
-                if ts == "08:37":
-                    self._printer_requirement = 3
-                    self.notification_manager.add_notification("La panne imprimante s'aggrave.", 2.5)
-=======
->>>>>>> d9bf427a
     
     
     def exit(self):
