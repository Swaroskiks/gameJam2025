"""
Scène de gameplay principale pour A Day at the Office.
Gère le jeu complet avec building, ascenseur, tâches, etc.
"""

import logging
import random
from typing import Optional
import pygame
from src.core.scene_manager import Scene
from src.core.input import InputAction
from src.core.camera import Camera
from src.settings import WIDTH, HEIGHT, DATA_PATH
from src.world.world_loader import WorldLoader
from src.ui.overlay import HUD, NotificationManager
from src.ui.dialogue import DialogueSystem
from src.ui.speech_bubbles import SpeechBubbleManager
from src.world.npc_movement import NPCMovementManager
from src.core.utils import load_json_safe
from src.core.event_bus import event_bus, TIME_TICK, TIME_REACHED
from src.settings import DATA_PATH

import os
import time
import random
from typing import Optional
logger = logging.getLogger(__name__)

try:
    import moviepy as mpy
    MOVIEPY_AVAILABLE = True
except ImportError:
    MOVIEPY_AVAILABLE = False
    logger.warning("MoviePy not available, final video will be skipped")


class GameplayScene(Scene):
    """
    Scène de gameplay principale.
    
    Coordonne tous les systèmes : world, entities, UI, tasks, etc.
    """
    
    def __init__(self, scene_manager):
        super().__init__(scene_manager)
        
        # Systèmes principaux
        self.world_loader = WorldLoader()
        self.hud = HUD()
        self.notification_manager = NotificationManager()
        self.dialogue_system = DialogueSystem()
        self.speech_bubbles = SpeechBubbleManager()
        self.camera = Camera(initial_y=0.0, speed=800.0)  # Caméra smooth et rapide pour les changements d'étage
        self.npc_movement_manager = NPCMovementManager()
        
        # État du jeu
        self.game_clock = None
        self.building = None
        self.elevator = None
        self.entity_manager = None
        self.task_manager = None
        self.flags = set()
        self._intro_lock_active = True
        self._printer_requirement = 2
        self._subscriptions = []
        
        # État de l'interface
        self.paused = False
        
        # Vue 3 étages fixe - plus besoin de caméra complexe
        
        # Données de localisation
        self.strings = {}
        
        # Map des PNJ runtime (source unique de vérité)
        self.runtime_npcs = {}  # id -> objet PNJ runtime (celui que déplace NPCMovement)
        
        logger.info("GameplayScene initialized")
    
    def enter(self, **kwargs):
        """Appelé en entrant dans la scène."""
        super().enter(**kwargs)
        
        # Utiliser l'horloge globale fournie par l'app (source de vérité)
        self.game_clock = self.scene_manager.context.get("game_clock")
        
        # Charger le monde
        if not self._load_world():
            logger.error("Failed to load world, returning to menu")
            self.switch_to("menu")
            return
        
        # Charger les chaînes de localisation
        self._load_strings()
        
        # Initialiser l'UI
        self._setup_ui()
        
        # Démarrer l'horloge si nouvellement créée (sinon l'app la gère)
        if self.game_clock and not self.game_clock.is_running:
            try:
                self.game_clock.start()
            except Exception:
                pass

        # S'abonner aux événements temporels et timeline
        self._subscribe_events()
        
        # Charger l'étage initial
        if self.building and self.entity_manager:
            player = self.entity_manager.get_player()
            if player:
                initial_floor = player.current_floor
                self.world_loader.change_player_floor(initial_floor)
                
                # Calculer les limites de la caméra basées sur les étages disponibles
                floor_height = HEIGHT // 3
                all_floors = sorted(self.building.floors.keys())
                floor_count = len(all_floors)
                min_floor = min(all_floors)
                max_floor = max(all_floors)
                
                # Calculer les limites pour le centrage
                # Étage le plus haut : position minimale (centré en haut)
                min_y = (max_floor - max_floor) * floor_height  # = 0
                # Étage le plus bas : position maximale (centré en bas)
                max_y = (max_floor - min_floor) * floor_height - (HEIGHT - floor_height)
                self.camera.set_bounds(min_y, max_y)
                
                # Initialiser la caméra centrée sur l'étage initial
                self._update_camera_for_floor(initial_floor)
        
        # Initialiser le mouvement des NPCs
        self._setup_npc_movement()
        
        # Démarrer l'ambiance sonore de travail
        self._start_office_ambiance()
        
        logger.info("Gameplay started")
    
    def _load_world(self) -> bool:
        """
        Charge tous les systèmes du monde.
        
        Returns:
            True si le chargement a réussi
        """
        success = self.world_loader.load_world()
        
        if success:
            # Récupérer les références aux systèmes
            self.building = self.world_loader.get_building()
            self.elevator = self.world_loader.get_elevator()
            self.entity_manager = self.world_loader.get_entity_manager()
            self.task_manager = self.world_loader.get_task_manager()
            
            logger.info("World systems loaded successfully")
        else:
            logger.error("Failed to load world systems")
            errors = self.world_loader.get_load_errors()
            for error in errors:
                logger.error(f"  - {error}")
        
        return success
    
    def _load_strings(self):
        """Charge les chaînes de localisation."""
        try:
            strings_path = DATA_PATH / "strings_fr.json"
            self.strings = load_json_safe(strings_path) or {}
            logger.debug("Localization strings loaded")
        except Exception as e:
            logger.error(f"Error loading strings: {e}")
            self.strings = {}
    
    def _setup_ui(self):
        """Configure l'interface utilisateur."""
        # Charger les polices
        self.hud.load_fonts()
        self.notification_manager.load_fonts()
        self.dialogue_system.load_fonts()
        
        # Charger les données de dialogue
        dialogue_path = DATA_PATH / "strings_fr.json"
        self.dialogue_system.load_dialogue_data(dialogue_path)
    
    def handle_event(self, event):
        """Gère les événements."""
        # Le dialogue a priorité sur tout
        if self.dialogue_system.is_active():
            consumed = self.dialogue_system.handle_event(event)
            if consumed:
                return
        
        # Gestion des événements HUD (icône tâches, panneau)
        if self.hud.handle_event(event):
            return
        
        # Gestion des événements globaux
        if event.type == pygame.KEYDOWN:
            if event.key == pygame.K_ESCAPE:
                self._handle_pause()
                return
            elif event.key == pygame.K_F5:
                # Recharger les assets avec nouvelles tailles
                from src.core.assets import asset_manager
                asset_manager.clear_cache()
                self.notification_manager.add_notification("Assets rechargés !", 2.0)
                return
            elif event.key == pygame.K_e:
                # Interaction
                if self.entity_manager:
                    player = self.entity_manager.get_player()
                    if player:
                        self._handle_interact(player)
                return
            elif event.key == pygame.K_c:
                # Gestion ascenseur (entrée/sortie)
                if self.entity_manager:
                    player = self.entity_manager.get_player()
                    if player:
                        self._handle_elevator_interaction(player)
                return
            elif event.key == pygame.K_UP:
                # Changer d'étage vers le haut avec la flèche
                if self.entity_manager:
                    player = self.entity_manager.get_player()
                    if player and getattr(player, 'in_elevator', False):
                        # Dans l'ascenseur : changer d'étage
                        self._handle_arrow_floor_change(+1)
                    else:
                        # Pas dans l'ascenseur : mouvement normal
                        pass
                return
            elif event.key == pygame.K_DOWN:
                # Changer d'étage vers le bas avec la flèche
                if self.entity_manager:
                    player = self.entity_manager.get_player()
                    if player and getattr(player, 'in_elevator', False):
                        # Dans l'ascenseur : changer d'étage
                        self._handle_arrow_floor_change(-1)
                    else:
                        # Pas dans l'ascenseur : mouvement normal
                        pass
                return
            elif event.key == pygame.K_LEFT or event.key == pygame.K_RIGHT:
                # Mouvement normal du joueur (pas de sortie d'ascenseur)
                pass
                return
            # La sélection 0-9 n'est plus utilisée pour l'ascenseur
        
        # Pour l'instant, gérer les entrées directement
        # TODO: Intégrer avec l'InputManager quand disponible
        pass
    
    def _handle_pause(self):
        """Gère la pause du jeu."""
        # La gestion de la pause est centralisée dans l'app; ne rien faire ici
        logger.debug("Pause handled by App")
    
    def update(self, dt):
        """Met à jour tous les systèmes."""
        if self.paused:
            return
        
        # Mettre à jour les systèmes world
        self._update_world_systems(dt)
        
        # Mettre à jour l'UI
        self._update_ui_systems(dt)
        
        # Mettre à jour le mouvement des NPCs
        self.npc_movement_manager.update(dt)
        
        # Générer des conversations aléatoires (seulement pour les NPCs en mouvement)
        if self.entity_manager:
            import time
            # Filtrer pour ne prendre que les NPCs en mouvement (pas les NPCs fixes)
            moving_npcs = []
            player = self.entity_manager.get_player()
            if player and hasattr(player, 'current_floor'):
                current_floor = player.current_floor
                for movement in self.npc_movement_manager.npc_movements.values():
                    npc = movement.npc
                    if hasattr(npc, 'current_floor') and npc.current_floor == current_floor:
                        moving_npcs.append(npc)
                
                if moving_npcs:
                    self.speech_bubbles.add_random_conversation(moving_npcs, time.time())
        
        # Gérer les interactions
        self._handle_interactions()
        
        # Vérifier les conditions de fin
        self._check_game_end_conditions()

        # Traiter les événements de timeline pilotés par l'heure
        self._process_timeline_events()

        # Hooks interruptions (toasts simples)
        # Abonnements posés en enter; ici rien de plus
    
    def _update_camera_for_floor(self, floor_number: int) -> None:
        """
        Met à jour la vue pour centrer l'étage du joueur avec caméra smooth.
        
        Args:
            floor_number: Numéro d'étage cible
        """
        floor_height = HEIGHT // 3
        
        if not self.building:
            # Fallback si pas de building
            target_y = floor_number * floor_height
            self.camera.set_target(target_y)
            return
        
        all_floors = sorted(self.building.floors.keys())
        min_floor = min(all_floors)
        max_floor = max(all_floors)
        
        # Calculer la position Y de l'étage (inversé)
        floor_y = (max_floor - floor_number) * floor_height
        
        # Centrer l'étage à l'écran
        # L'étage doit être centré verticalement, donc on soustrait la moitié de l'écran
        target_y = floor_y - (HEIGHT - floor_height) // 2
        
        # Appliquer les limites pour éviter de sortir des étages
        # Étage le plus haut : centrer en haut
        if floor_number == max_floor:
            target_y = floor_y
        # Étage le plus bas : centrer en bas
        elif floor_number == min_floor:
            target_y = floor_y - (HEIGHT - floor_height)
        
        # Définir la cible de la caméra pour une transition smooth
        self.camera.set_target(target_y)
        logger.debug(f"Camera centered on floor {floor_number}, y={target_y}")
    
    def _update_world_systems(self, dt):
        """Met à jour les systèmes du monde."""
        # Mettre à jour la caméra
        self.camera.update(dt)
        
        # Récupérer les entrées directement de pygame pour l'instant
        keys = pygame.key.get_pressed()
        dx = (keys[pygame.K_RIGHT] or keys[pygame.K_d]) - (keys[pygame.K_LEFT] or keys[pygame.K_a])
        dy = (keys[pygame.K_DOWN] or keys[pygame.K_s]) - (keys[pygame.K_UP] or keys[pygame.K_w])
        input_vector = (dx, dy)
        
        # Mettre à jour les entités
        if self.entity_manager:
            self.entity_manager.update(dt, input_vector)
        
        # Mettre à jour l'ascenseur et ajuster la caméra si nécessaire
        if self.elevator:
            old_floor = self.elevator.current_floor
            self.elevator.update(dt)
            
            # Si l'ascenseur a changé d'étage, déplacer le joueur s'il est dedans
            if old_floor != self.elevator.current_floor:
                # Si le joueur est dans l'ascenseur, le déplacer aussi
                if self.entity_manager:
                    player = self.entity_manager.get_player()
                    # Vérifier si le joueur est près de l'ascenseur
                    elevator_center_x = 30 + 40
                    if player and abs(player.x - elevator_center_x) < 60:
                        player.current_floor = self.elevator.current_floor
                        logger.info(f"Player moved to floor {self.elevator.current_floor}")
    
    def _update_ui_systems(self, dt):
        """Met à jour les systèmes d'interface."""
        self.notification_manager.update(dt)
        self.dialogue_system.update(dt)
        self.speech_bubbles.update(dt)
    
    def _handle_interactions(self):
        """Gère les interactions du joueur."""
        if not self.entity_manager:
            return
        
        player = self.entity_manager.get_player()
        if not player:
            return
        
        # Les interactions seront gérées via les événements dans handle_event()
        # pour éviter les appels répétés à chaque frame
        pass
    
    def _handle_interact(self, player):
        """
        Gère l'interaction générale du joueur.
        
        Args:
            player: Le joueur
        """
        player_pos = player.get_position()
        current_floor = player.current_floor
        
        # 1) D'abord vérifier s'il y a un PNJ runtime proche
        npc = self._find_nearby_runtime_npc(player, max_dist_px=50)
        if npc:
            # Trouver l'objet d'étage correspondant pour récupérer les données
            if self.building:
                floor = self.building.get_floor(current_floor)
                if floor:
                    for obj_data in floor.objects:
                        if obj_data.get('kind') == 'npc':
                            props = obj_data.get('props', {})
                            npc_id = props.get('npc_id', obj_data.get('id'))
                            if npc_id == npc.id:
                                self._interact_with_floor_object(obj_data)
                                return
        
        # 2) Sinon chercher des objets du nouveau système sur l'étage actuel
        if self.building:
            floor = self.building.get_floor(current_floor)
            if floor:
                nearby_object = self._find_nearby_floor_object(player_pos, floor.objects)
                if nearby_object:
                    self._interact_with_floor_object(nearby_object)
                    return
        
        # 3) Fallback vers le système legacy
        # Chercher des objets interactifs legacy
        nearby_objects = self.entity_manager.get_nearby_interactables(player_pos)
        if nearby_objects:
            obj = nearby_objects[0]  # Prendre le premier
            self._interact_with_object(obj)
            return
        
        # Aucune interaction disponible
        self.notification_manager.add_notification("Rien à faire ici.", 2.0)
    
    def _find_nearby_floor_object(self, player_pos, objects_list):
        """
        Trouve un objet proche du joueur dans la liste d'objets de l'étage.
        
        Args:
            player_pos: Position du joueur (x, y)
            objects_list: Liste des objets de l'étage
            
        Returns:
            Objet proche ou None
        """
        player_x = player_pos[0]
        
        # 1) ignorer les "npc" (ils servent de spawner, pas d'objet interactif)
        for obj_data in objects_list:
            if obj_data.get('kind') == 'npc':
                continue
            obj_x = obj_data.get('x', 0)
            if abs(player_x - obj_x) < 50:
                return obj_data
        return None
    
    def _find_nearby_runtime_npc(self, player, max_dist_px=50):
        """
        Trouve le PNJ runtime le plus proche du joueur sur le même étage.
        
        Args:
            player: Le joueur
            max_dist_px: Distance maximale en pixels
            
        Returns:
            PNJ runtime le plus proche ou None
        """
        if not hasattr(self, "runtime_npcs"):
            return None
        
        floor = player.current_floor
        best = None
        best_d = 1e9
        
        for npc in self.runtime_npcs.values():
            if getattr(npc, "current_floor", None) != floor:
                continue
            d = abs(player.x - getattr(npc, "x", 0))
            if d < best_d and d <= max_dist_px:
                best = npc
                best_d = d
        
        return best
    
    def _interact_with_floor_object(self, obj_data):
        """
        Interagit avec un objet du nouveau système.
        
        Args:
            obj_data: Données de l'objet depuis floors.json
        """
        kind = obj_data.get('kind', 'unknown')
        obj_id = obj_data.get('id', 'unknown')
        props = obj_data.get('props', {})
        
        # Récupérer la position du joueur pour les bulles
        if self.entity_manager:
            player = self.entity_manager.get_player()
            player_pos = player.get_position() if player else (400, 300)
        else:
            player_pos = (400, 300)
        
        if kind == "npc":
            name = props.get('name', 'Inconnu')
            dialogue_key = props.get('dialogue_key', '')
            npc_id = props.get('npc_id', obj_id)

            # ➊ Prendre d'abord le PNJ runtime classique
            npc_obj = self._get_runtime_npc(npc_id)
            
            # ➋ Sinon, tenter le PNJ fixe enregistré par le manager
            if not npc_obj and hasattr(self.npc_movement_manager, "static_npcs"):
                npc_obj = self.npc_movement_manager.static_npcs.get(npc_id)

            if not npc_obj:
                if self.notification_manager:
                    self.notification_manager.add_notification("...il n'y a personne ici.", 1.5)
                return

            # PRIORITÉ 1: Tâches actives - les tâches ont toujours la priorité
            if self.task_manager:
                task = self.task_manager.get_task_for_npc(npc_id)
                if task and self.task_manager.is_task_available(task.id):
                    # Exécuter la tâche selon son type
                    if task.task_type.value == "dialogue":
                        # Tâche de dialogue - compléter directement
                        if self.task_manager.complete_task(task.id):
                            if self.notification_manager:
                                self.notification_manager.add_notification(f"Tâche terminée : {task.title}", 3.0)
                            if self.speech_bubbles and npc_obj:
                                self.speech_bubbles.add_bubble("Parfait. On compte sur toi.", npc_obj, 2.5, (200, 255, 200))
                            if hasattr(self, '_play_sound'):
                                self._play_sound("ui_click")
                            
                            # Chaînage des tâches
                            if npc_id == "boss_reed" and task.id == "M1":
                                self.task_manager.offer_task("chat_with_jim")
                            elif npc_id == "boss_reed" and task.id == "M4":
                                # M4 terminé, proposer M5 si disponible
<<<<<<< HEAD
                                self.speech_bubbles.speak_from_dict(self.strings, ["dialogues", "boss_reed_after_M3"],
                                                                    npc_obj, color=(200,
                                                                                    200,
                                                                                                                                       255))
                                if self.task_manager.is_task_available("M5"):
                                    self.task_manager.offer_task("M5")
                                return
                                # Afficher le dialogue du NPC après la complétion de la tâche (sauf cas spéciaux déjà gérés)
                            key = dialogue_key or self._infer_dialogue_key_from_name(name)
                            if key and "dialogues" in self.strings and key in self.strings["dialogues"]:
                                self.speech_bubbles.speak_from_dict(self.strings, ["dialogues", key], npc_obj,
                                                                    color=(200, 200, 255))
                            else:
                                phrase = random.choice(self.speech_bubbles.random_phrases)
                                self.speech_bubbles.add_bubble(phrase, npc_obj, 3.0, (200, 200, 255))
                            return
=======
                                if self.task_manager.is_task_available("M5"):
                                    self.task_manager.offer_task("M5")
                    return
>>>>>>> 7e230fc1

            # PRIORITÉ 2: Dialogues contextuels selon l'état des tâches
            if npc_id == "boss_reed" and self.task_manager and self.speech_bubbles and npc_obj:
                if not self.task_manager.is_task_completed("M1"):
                    # Première rencontre
                    self.speech_bubbles.speak_from_dict(self.strings, ["dialogues", "boss_reed"], npc_obj, color=(200, 200, 255))
                elif not self.task_manager.is_task_completed("M3"):
                    # M1 fait, M3 pas encore
                    self.speech_bubbles.speak_from_dict(self.strings, ["dialogues", "boss_reed_after_M1"], npc_obj, color=(200, 200, 255))
                elif not self.task_manager.is_task_completed("M4"):
                    # M3 fait, M4 pas encore
                    self.speech_bubbles.add_bubble("Comment ça se passe avec l'imprimante ?", npc_obj, 2.5, (200, 200, 255))
                else:
                    # M4 fait → félicitations
                    self.speech_bubbles.speak_from_dict(self.strings, ["dialogues", "boss_reed_after_M3"], npc_obj, color=(200, 255, 200))
                return

<<<<<<< HEAD
            print(npc_id)
            # PNJ Kelly : gestion de la quête café
            if npc_id == "kelly_kapoor_marketing" and self.task_manager:
                print(1)
                # Si la quête café n'est pas connue, l'offrir et afficher le bon dialogue
                if not self.task_manager.is_task_available("kelly_coffee_quest") and not self.task_manager.is_task_completed("kelly_coffee_quest"):
                    self.task_manager.offer_task("kelly_coffee_quest")
                    self.speech_bubbles.speak_from_dict(self.strings, ["dialogues", "kelly_offer_coffee"], npc_obj, color=(200, 200, 255))
                    return
                # Si la quête café est en cours (pas encore café donné)
                elif self.task_manager.is_task_available("kelly_coffee_quest"):
                    self.speech_bubbles.speak_from_dict(self.strings, ["dialogues", "kelly_wait_coffee"], npc_obj, color=(200, 200, 255))
                    return
                # Si le joueur a le café, offrir la livraison
                elif self.task_manager.is_task_available("kelly_give_coffee"):
                    self.task_manager.is_task_completed("kelly_give_coffee")
                    self.speech_bubbles.speak_from_dict(self.strings, ["dialogues", "kelly_receive_coffee"], npc_obj, color=(200, 255, 200))
                    return
                # Si la quête café est terminée, Kelly dit bonjour normalement
                elif self.task_manager.is_task_completed("kelly_give_coffee"):
                    self.speech_bubbles.speak_from_dict(self.strings, ["dialogues", "kelly_morning"], npc_obj, color=(200, 255, 200))
                    return

=======
>>>>>>> 7e230fc1
            # PNJ Alex : retour après M3
            if npc_id == "alex" and self.task_manager and self.task_manager.is_task_completed("M3") and self.speech_bubbles and npc_obj:
                self.speech_bubbles.add_bubble("Nickel, la compta te remercie.", npc_obj, 2.5, (200, 255, 200))
                return

            # PNJ Jim : dialogue normal
            if npc_id == "jim" and self.speech_bubbles and npc_obj:
                self.speech_bubbles.add_bubble("Salut ! Ton ordinateur plante encore ?", npc_obj, 3.0, (200, 200, 255))
                return

            # Fallback: dialogues JSON classiques
            key = dialogue_key or self._infer_dialogue_key_from_name(name)
            if key and "dialogues" in self.strings and key in self.strings["dialogues"]:
                dialogue_list = self.strings["dialogues"][key]
                if isinstance(dialogue_list, list) and dialogue_list:
                    # Détecter le type de dialogue
                    if self._is_sequential_dialogue(key):
                        # Séquences logiques : afficher tous les dialogues dans l'ordre
                        self.speech_bubbles.add_bubble(dialogue_list, npc_obj, 3.0, (200, 200, 255))
                    else:
                        # Dialogues de personnage : sélection aléatoire
                        selected_dialogue = random.choice(dialogue_list)
                        self.speech_bubbles.add_bubble(selected_dialogue, npc_obj, 3.0, (200, 200, 255))
                else:
                    # Si c'est une string, l'utiliser directement
                    self.speech_bubbles.add_bubble(dialogue_list, npc_obj, 3.0, (200, 200, 255))
            else:
                phrase = random.choice(self.speech_bubbles.random_phrases)
                self.speech_bubbles.add_bubble(phrase, npc_obj, 3.0, (200, 200, 255))
            return
<<<<<<< HEAD

        elif kind in ["plant", "papers", "printer", "reception", "coffee", "water", "receptionist", "desk", "trash", "pickup", "meeting", "window", "supply", "stapler", "cables", "mug", "sink", "copier", "vents", "whiteboard"]:
            # --- Ajout logique spéciale pour la quête café de Kelly ---
            if kind == "coffee" and self.task_manager:
                # Si la quête café de Kelly est disponible
                if self.task_manager.is_task_available("kelly_coffee_quest"):
                    # Compléter la quête café
                    self.task_manager.complete_task("kelly_coffee_quest")
                    self.flags.add("has_coffee_for_kelly")
                    self.notification_manager.add_notification("Vous avez pris un café pour Kelly.", 2.0)
                    # Donner la tâche de donner le café à Kelly
                    if not self.task_manager.is_task_available("kelly_give_coffee"):
                        self.task_manager.offer_task("kelly_give_coffee")
                    return

=======
                
        elif kind in ["plant", "papers", "printer", "reception", "coffee", "water", "receptionist", "desk", "trash", "pickup", "meeting", "window"]:
>>>>>>> 7e230fc1
            # Interaction avec objet - nouveau système avec actions
            interactable_id = obj_id
            
            if interactable_id and self.task_manager:
                # Vérifier si la tâche est disponible pour cet objet
                task = self.task_manager.get_task_for_interactable(interactable_id)
                if task and self.task_manager.is_task_available(task.id):
                    # Récupérer l'action depuis les propriétés de la tâche
                    action = getattr(task, 'action', 'interact')
                    
                    # Traiter selon l'action
                    if action == "collect":
                        if hasattr(task, 'gives_flag') and task.gives_flag:
                            self.flags.add(task.gives_flag)
                            self.speech_bubbles.add_bubble("C'est bon.", self.entity_manager.get_player(), 1.8, (200, 255, 200))
                        self.task_manager.complete_task(task.id)
                        self.notification_manager.add_notification(f"Tâche terminée : {task.title}", 3.0)
                        return
                    
                    elif action == "collect_multi":
                        # Gérer la collecte multiple (papers_97_*)
                        if hasattr(self.task_manager, 'increment_counter'):
                            self.task_manager.increment_counter(task.id, 1)
                        else:
                            # Fallback simple
                            pass
                        self.speech_bubbles.add_bubble("Encore quelques pages...", self.entity_manager.get_player(), 1.6, (220, 220, 255))
                        if hasattr(self.task_manager, 'is_goal_reached') and self.task_manager.is_goal_reached(task.id):
                            if hasattr(task, 'gives_flag') and task.gives_flag:
                                self.flags.add(task.gives_flag)
                            self.notification_manager.add_notification("Papiers ramassés", 2.0)
                            self.task_manager.complete_task(task.id)
                        return
                    
                    elif action == "deliver":
                        if hasattr(task, 'needs_flag') and task.needs_flag and task.needs_flag not in self.flags:
                            self.speech_bubbles.add_bubble("Il me manque quelque chose...", self.entity_manager.get_player(), 1.8, (255, 200, 200))
                            return
                        if hasattr(task, 'clears_flag') and task.clears_flag:
                            self.flags.discard(task.clears_flag)
                        self.task_manager.complete_task(task.id)
                        self.speech_bubbles.add_bubble("Parfait.", self.entity_manager.get_player(), 1.8, (200, 255, 200))
                        self.notification_manager.add_notification(f"Tâche terminée : {task.title}", 3.0)
                        return
                    
                    elif action == "interact":
                        # Vérifier les prérequis (flags)
                        if hasattr(task, 'needs_flag') and task.needs_flag and task.needs_flag not in self.flags:
                            self.speech_bubbles.add_bubble("Je dois d'abord prendre de l'eau.", self.entity_manager.get_player(), 2.0, (255, 200, 200))
                            return
                        
                        # Consommer les flags si nécessaire
                        if hasattr(task, 'needs_flag') and task.needs_flag:
                            self.flags.discard(task.needs_flag)
                        
                        # Compléter la tâche
                        self.task_manager.complete_task(task.id)
                        self.speech_bubbles.add_bubble("Parfait, c'est réparé !", self.entity_manager.get_player(), 2.0, (200, 255, 200))
                        self.notification_manager.add_notification(f"Tâche terminée : {task.title}", 3.0)
                        return
                    
                    elif action == "inspect":
                        self.task_manager.complete_task(task.id)
                        self.speech_bubbles.add_bubble("Tout semble en ordre.", self.entity_manager.get_player(), 2.0, (200, 200, 255))
                        self.notification_manager.add_notification(f"Tâche terminée : {task.title}", 3.0)
                        return
                    
                    elif action == "linger":
                        # Action spéciale pour prendre du temps à la fenêtre
                        linger_seconds = getattr(task, 'linger_seconds', 10)
                        self.task_manager.complete_task(task.id)
                        self.speech_bubbles.add_bubble(f"Un moment de détente... ({linger_seconds}s)", self.entity_manager.get_player(), linger_seconds, (150, 200, 255))
                        self.notification_manager.add_notification(f"Tâche terminée : {task.title}", 3.0)
                        return
                    
                    else:
                        # Action par défaut (interact)
                        success = self.task_manager.complete_task(task.id)
                        if success:
                            self.notification_manager.add_notification(f"Tâche terminée : {task.title}", 3.0)
                            
                            # Messages spécifiques selon le type avec sons et bulles
                            if kind == "plant":
                                self.notification_manager.add_notification("Plante arrosée !", 2.0)
                                self._bubble_player("*glou glou*", 1.5, (100, 255, 100))
                                self._play_sound("water_plant")
                            elif kind == "papers":
                                self.notification_manager.add_notification("Papiers rangés !", 2.0)
                                self._bubble_player("Tout bien rangé !", 2.0, (255, 255, 100))
                                self._play_sound("paper_pickup")
                            elif kind == "printer":
                                self.notification_manager.add_notification("Imprimante réparée !", 2.0)
                                self._bubble_player("*vrrrr* Ça marche !", 2.0, (100, 200, 255))
                                self._play_sound("printer_sound")
                            elif kind == "reception":
                                self.notification_manager.add_notification("Badge récupéré !", 2.0)
                                self._bubble_player("Badge en poche !", 2.0, (255, 200, 100))
                                self._play_sound("ui_click")
                            elif kind == "coffee":
                                self.notification_manager.add_notification("Café pris !", 2.0)
                                self._bubble_player("Mmmh, délicieux !", 2.0, (139, 69, 19))
                                self._play_sound("coffee_sip")
                            elif kind == "water":
                                self.notification_manager.add_notification("Plantes arrosées !", 2.0)
                                self._bubble_player("Toutes les plantes sont hydratées !", 2.5, (100, 255, 100))
                                self._play_sound("water_plant")
                            elif kind == "receptionist":
                                self.notification_manager.add_notification("Accueil aidé !", 2.0)
                                self._bubble_player("Service rendu !", 2.0, (255, 150, 255))
                                self._play_sound("ui_click")
                            elif kind == "desk":
                                self.notification_manager.add_notification("Bureau organisé !", 2.0)
                                self._bubble_player("Bureau impeccable !", 2.0, (200, 200, 200))
                                self._play_sound("paper_pickup")
                        else:
                            self.notification_manager.add_notification("Tâche déjà terminée.", 2.0)
                else:
                    self.notification_manager.add_notification("Cette tâche n'est pas encore disponible.", 2.0)
            else:
                # Interaction simple sans tâche
                messages = {
                    "plant": "Vous regardez la plante.",
                    "papers": "Des papiers éparpillés.",
                    "printer": "L'imprimante ronronne.",
                    "reception": "Le bureau d'accueil.",
                    "coffee": "Une machine à café.",
                    "water": "Un distributeur d'eau.",
                    "receptionist": "La réceptionniste.",
                    "desk": "Votre bureau.",
                    "trash": "Une poubelle.",
                    "pickup": "Un objet au sol.",
                    "meeting": "Une salle de réunion.",
                    "window": "Une belle vue."
                }
                message = messages.get(kind, f"Vous examinez {kind}.")
                self.notification_manager.add_notification(message, 2.0)
        else:
            # Objet inconnu
            self.notification_manager.add_notification(f"Vous examinez {obj_id}.", 2.0)
    
    def _interact_with_npc(self, npc):
        """
        Interagit avec un NPC.
        
        Args:
            npc: Le NPC avec qui interagir
        """
        # Démarrer le dialogue
        dialogue_started = self.dialogue_system.start_dialogue(npc.dialogue_id, npc.name)
        
        if dialogue_started:
            # Marquer la conversation
            dialogue_result = npc.talk()
            
            # Vérifier si c'est lié à une tâche
            if self.task_manager:
                task = self.task_manager.get_task_for_npc(npc.id)
                if task and self.task_manager.is_task_available(task.id):
                    self.task_manager.complete_task(task.id)
                    self.notification_manager.add_notification(f"Tâche terminée : {task.title}", 3.0)
        else:
            self.notification_manager.add_notification(f"Conversation avec {npc.name}", 2.0)
    
    def _interact_with_object(self, obj):
        """
        Interagit avec un objet.
        
        Args:
            obj: L'objet avec lequel interagir
        """
        if obj.interact():
            # Vérifier si c'est lié à une tâche
            if self.task_manager and obj.task_id:
                task = self.task_manager.get_task(obj.task_id)
                if task and self.task_manager.is_task_available(task.id):
                    success = self.task_manager.complete_task(task.id)
                    if success:
                        self.notification_manager.add_notification(task.completion_message, 3.0)
                        self.notification_manager.add_notification(f"Tâche terminée : {task.title}", 3.0)
            else:
                self.notification_manager.add_notification("Action effectuée.", 2.0)
        else:
            self.notification_manager.add_notification("Impossible d'interagir.", 2.0)
    
    def _handle_elevator_interaction(self, player):
        """
        Gère l'interaction avec l'ascenseur (entrée/sortie).
        
        Args:
            player: Le joueur
        """
        if not self.elevator or not self.building:
            return
        
        # Position de l'ascenseur (décalé vers la droite)
        elevator_x = 30 + 40 + 20  # Centre de l'ascenseur (décalé de 20px vers la droite)
        
        # Vérifier si le joueur est proche de l'ascenseur (zone réduite)
        distance = abs(player.x - elevator_x)
        if distance < 32:  # Zone d'interaction augmentée de 1.2 (27 * 1.2 = 32)
            if not getattr(player, 'in_elevator', False):
                # Faire entrer le joueur dans l'ascenseur
                player.in_elevator = True
                self._play_sound("elevator_door")  # Son de fermeture des portes en entrée
            else:
                # Faire sortir le joueur de l'ascenseur
                player.in_elevator = False
                self._play_sound("elevator_bell")  # Son de cloche en sortie
    
    def _handle_elevator_call(self, player):
        """
        Gère l'appel de l'ascenseur (méthode legacy, maintenant redirigée).
        
        Args:
            player: Le joueur
        """
        self._handle_elevator_interaction(player)
    
    def _handle_floor_selection(self, floor_number):
        """
        Gère la sélection d'étage.
        
        Args:
            floor_number: Numéro d'étage sélectionné
        """
        if not self.elevator or not self.building:
            return
        
        if self.building.has_floor(floor_number):
            player = self.entity_manager.get_player()
            if player:
                # Position de l'ascenseur (décalé vers la droite)
                elevator_x = 30 + 40 + 20  # Centre de l'ascenseur (décalé de 20px vers la droite)
                distance = abs(player.x - elevator_x)
                
                if distance < 32:  # Zone d'interaction augmentée de 1.2 (27 * 1.2 = 32)
                    # Ne nécessite plus que l'ascenseur soit au même étage
                    self._change_player_floor(floor_number)
                else:
                    pass
        else:
            pass
    
    def _change_player_floor(self, new_floor):
        """
        Change l'étage du joueur avec transition smooth de la caméra.
        
        Args:
            new_floor: Nouvel étage
        """
        # Vérifier si c'est vraiment un changement d'étage
        player = self.entity_manager.get_player()
        if player and player.current_floor == new_floor:
            return  # Pas de changement nécessaire
        
        # Changer l'étage du joueur
        success = self.world_loader.change_player_floor(new_floor)
        
        # Mettre à jour la caméra pour suivre le nouvel étage
        if success:
            self._update_camera_for_floor(new_floor)
    
    def _check_game_end_conditions(self):
        """Vérifie les conditions de fin de jeu."""
        if self.game_clock and self.game_clock.is_deadline():
            logger.info("Game deadline reached, transitioning to summary")
            try:
                screen = pygame.display.get_surface()
                if screen:
                    # Effet de shake simplifié
                    self.shake_screen(screen, duration=0.5, intensity=8)
                    # Transition fade simple
                    self._fade_up(screen, duration_ms=800, color=(0, 0, 0))
                    # Vidéo finale si disponible
                    if MOVIEPY_AVAILABLE:
                        self.play_final_video(screen)
            except Exception as e:
                logger.error(f"Error during end transition: {e}")
            finally:
                # Toujours passer au résumé même en cas d'erreur
                self.switch_to("summary")
    
    def _fade_up(self, screen, duration_ms=900, color=(0, 0, 0)):
        """Transition fade up (noir qui monte du bas vers le haut)."""
        try:
            W, H = screen.get_size()
            clock = pygame.time.Clock()
            t0 = pygame.time.get_ticks()
            running = True
            while running:
                t = (pygame.time.get_ticks() - t0) / duration_ms
                if t >= 1.0:
                    t = 1.0
                    running = False
                h = int(H * t)
                overlay = pygame.Surface((W, h))
                overlay.fill(color)
                screen.blit(overlay, (0, H - h))
                pygame.display.flip()
                clock.tick(60)
        except Exception as e:
            logger.error(f"Error during fade transition: {e}")

    def shake_screen(self, screen, duration=0.7, intensity=12):
        """Effet de tremblement sur tout l'écran avant la vidéo de fin."""
        try:
            clock = pygame.time.Clock()
            start = time.time()
            original = screen.copy()
            while time.time() - start < duration:
                offset_x = int((pygame.time.get_ticks() % intensity) - intensity // 2)
                offset_y = int((pygame.time.get_ticks() * 1.5 % intensity) - intensity // 2)
                screen.fill((0, 0, 0))
                screen.blit(original, (offset_x, offset_y))
                pygame.display.flip()
                clock.tick(60)
        except Exception as e:
            logger.error(f"Error during screen shake: {e}")

    def play_final_video(self, screen):
        """Joue la vidéo finale avant le résumé."""
        if not MOVIEPY_AVAILABLE:
            logger.warning("MoviePy not available, skipping final video")
            return
            
        try:
            video_path = os.path.join("assets", "final.mp4")
            if not os.path.exists(video_path):
                logger.warning(f"Final video not found at {video_path}")
                return
                
            clip = mpy.VideoFileClip(video_path)
            for frame in clip.iter_frames(fps=24, dtype="uint8"):
                surf = pygame.surfarray.make_surface(frame.swapaxes(0, 1))
                surf = pygame.transform.scale(surf, (WIDTH, HEIGHT))
                screen.blit(surf, (0, 0))
                pygame.display.flip()
                for event in pygame.event.get():
                    if event.type == pygame.QUIT:
                        pygame.quit()
                        return
                time.sleep(1 / 24)
            clip.close()
        except Exception as e:
            logger.error(f"Error playing final video: {e}")

    def draw(self, screen):
        """Dessine la scène."""
        # Fond noir
        screen.fill((0, 0, 0))
        
        # Dessiner le monde (simplifié pour l'instant)
        self._draw_world(screen)
        
        # Dessiner l'UI
        self._draw_ui(screen)
        
        # Debug supprimé - logs console uniquement
    
    def _draw_world(self, screen):
        """Dessine les éléments du monde avec caméra smooth."""
        from src.core.assets import asset_manager
        
        if not self.entity_manager or not self.building:
            return
            
        player = self.entity_manager.get_player()
        if not player:
            return
        
        # Configuration vue avec caméra smooth
        floor_height = HEIGHT // 3  # Chaque étage prend exactement 1/3 de l'écran
        world_width = WIDTH - 150  # Largeur de la zone de jeu
        world_x = 120  # Position X de début de la zone de jeu
        
        # Obtenir l'offset de la caméra
        camera_offset_x, camera_offset_y = self.camera.get_offset()
        
        # Déterminer les étages visibles basés sur l'étage actuel du joueur
        current_floor = player.current_floor
        all_floors = sorted(self.building.floors.keys())
        
        # Calculer les limites de la zone visible (masquer l'extérieur)
        min_floor = min(all_floors)
        max_floor = max(all_floors)
        
        # Zone noire au-dessus du premier étage (étage le plus haut)
        first_floor_y = (max_floor - max_floor) * floor_height + camera_offset_y  # = 0 + camera_offset_y
        if first_floor_y > 0:
            pygame.draw.rect(screen, (0, 0, 0), (0, 0, WIDTH, first_floor_y))
        
        # Zone noire en-dessous du dernier étage (étage le plus bas)
        last_floor_y = (max_floor - min_floor) * floor_height + camera_offset_y
        if last_floor_y + floor_height < HEIGHT:
            pygame.draw.rect(screen, (0, 0, 0), (0, last_floor_y + floor_height, WIDTH, HEIGHT - (last_floor_y + floor_height)))
        
        # Dessiner tous les étages avec la caméra smooth
        for floor_num in all_floors:
            floor = self.building.get_floor(floor_num)
            if not floor:
                continue
            
            # Position Y à l'écran avec offset de caméra (inversé pour avoir les étages supérieurs en haut)
            max_floor = max(all_floors)
            world_y = (max_floor - floor_num) * floor_height
            screen_y = world_y + camera_offset_y
            
            # Culling : ne dessiner que les étages visibles à l'écran
            if screen_y + floor_height < 0 or screen_y > HEIGHT:
                continue
            
            # 1. Dessiner le sprite d'étage complet (couvre toute la largeur, inclut ascenseur)
            floor_sprite = self._get_floor_sprite(floor_num)
            if floor_sprite:
                # Redimensionner pour couvrir exactement la hauteur d'étage sans espaces
                # Calculer le ratio pour maintenir les proportions
                sprite_ratio = floor_sprite.get_width() / floor_sprite.get_height()
                screen_ratio = WIDTH / floor_height
                
                # Forcer la hauteur exacte pour éviter les espaces
                scaled_height = floor_height
                scaled_width = int(floor_height * sprite_ratio)
                
                # Redimensionner le sprite
                floor_scaled = pygame.transform.scale(floor_sprite, (scaled_width, scaled_height))
                
                # Aligner à gauche (comme l'ascenseur) - la droite peut s'étendre indéfiniment
                x_offset = 0
                screen.blit(floor_scaled, (x_offset, screen_y))
            else:
                # Fallback : fond par défaut
                floor_rect = pygame.Rect(0, screen_y, WIDTH, floor_height)
                color = (240, 240, 240) if floor_num == current_floor else (200, 200, 200)
                pygame.draw.rect(screen, color, floor_rect)
            
            # Texte d'étage supprimé
            
            # 2. Dessiner l'ascenseur sur tous les étages visibles
            if self.elevator:
                self._draw_elevator(screen, screen_y, floor_height, floor_num, current_floor)
            
            # 3. Dessiner les objets de l'étage (nouveau système)
            for obj_data in floor.objects:
                self._draw_floor_object(screen, obj_data, screen_y, floor_height)
            
            # 4. Dessiner le joueur s'il est sur cet étage et pas dans l'ascenseur
            if floor_num == current_floor and self.entity_manager:
                player = self.entity_manager.get_player()
                if player and not getattr(player, 'in_elevator', False):
                    player_sprite = asset_manager.get_image("player_idle")
                    # Utiliser la taille définie dans le manifest (pas de redimensionnement automatique)
                    # Le sprite est déjà redimensionné par l'AssetManager selon assets_manifest.json
                    player_x = player.x - player_sprite.get_width() // 2
                    # Positionner le joueur au sol avec baseline cohérente
                    # Le joueur est posé sur le plancher de l'étage
                    baseline_y = screen_y + floor_height - 1
                    player_y = baseline_y - player_sprite.get_height()
                    screen.blit(player_sprite, (player_x, player_y))
                    
                    # Ancre pour les bulles (au sommet de la tête, centré)
                    player._bubble_anchor_x = player_x + player_sprite.get_width() // 2
                    player._bubble_anchor_y = player_y
            
            # 4. Dessiner les objets interactifs legacy (compatibilité) - sur tous les étages
            if self.entity_manager:
                # Objets interactifs legacy
                for obj in self.entity_manager.interactables.values():
                    if getattr(obj, 'current_floor', current_floor) == floor_num:
                        self._draw_legacy_object(screen, obj, screen_y, floor_height)
            
            # 5. Dessiner les NPCs en mouvement (nouveau système)
            for movement in self.npc_movement_manager.npc_movements.values():
                npc = movement.npc
                if hasattr(npc, 'current_floor') and npc.current_floor == floor_num:
                    # Utiliser le sprite approprié
                    sprite_key = getattr(npc, 'sprite_key', 'npc_generic')
                    npc_sprite = asset_manager.get_image(sprite_key)
                    npc_x = npc.x - npc_sprite.get_width() // 2
                    # Positionner le NPC au sol avec baseline cohérente
                    baseline_y = screen_y + floor_height - 1
                    npc_y = baseline_y - npc_sprite.get_height()
                    screen.blit(npc_sprite, (npc_x, npc_y))
                    
                    # Dessiner le nom du NPC au-dessus de sa tête
                    self._draw_npc_name(screen, npc, npc_x + npc_sprite.get_width() // 2, int(npc_y))
                    
                    # Ancre pour les bulles (au sommet de la tête, centré)
                    npc._bubble_anchor_x = npc_x + npc_sprite.get_width() // 2
                    npc._bubble_anchor_y = npc_y
            
            # 5b. Dessiner les PNJ FIXES (boss, réception, etc.)
            for npc in getattr(self.npc_movement_manager, "static_npcs", {}).values():
                if hasattr(npc, 'current_floor') and npc.current_floor == floor_num:
                    sprite_key = getattr(npc, 'sprite_key', 'npc_generic')
                    npc_sprite = asset_manager.get_image(sprite_key)
                    npc_x = npc.x - npc_sprite.get_width() // 2
                    baseline_y = screen_y + floor_height - 1
                    npc_y = baseline_y - npc_sprite.get_height()
                    screen.blit(npc_sprite, (npc_x, npc_y))
                    
                    # Dessiner le nom du NPC au-dessus de sa tête
                    self._draw_npc_name(screen, npc, npc_x + npc_sprite.get_width() // 2, int(npc_y))
                    
                    npc._bubble_anchor_x = npc_x + npc_sprite.get_width() // 2
                    npc._bubble_anchor_y = npc_y
<<<<<<< HEAD

            # 5. Dessiner le joueur s'il est sur cet étage
            if floor_num == current_floor and self.entity_manager:
                player = self.entity_manager.get_player()
                if player and not getattr(player, 'in_elevator', False):
                    player_sprite = asset_manager.get_image("player_idle")
                    player_x = player.x - player_sprite.get_width() // 2
                    baseline_y = screen_y + floor_height - 1
                    player_y = baseline_y - player_sprite.get_height()
                    screen.blit(player_sprite, (player_x, player_y))

                    # Ancre pour les bulles (au sommet de la tête, centré)
                    player._bubble_anchor_x = player_x + player_sprite.get_width() // 2
                    player._bubble_anchor_y = player_y

=======
    
>>>>>>> 7e230fc1
    def _draw_floor_object(self, screen, obj_data: dict, screen_y: int, floor_height: int) -> None:
        """
        Dessine un objet positionné sur un étage.
        
        Args:
            screen: Surface de rendu
            obj_data: Données de l'objet depuis floors.json
            screen_y: Position Y de l'étage à l'écran
            floor_height: Hauteur d'un étage
        """
        from src.core.assets import asset_manager
        
        kind = obj_data.get("kind", "unknown")
        # IMPORTANT : ne JAMAIS dessiner les PNJ ici, ils sont rendus par le manager de mouvement
        if kind == "npc":
            return
        
        obj_x = obj_data.get("x", 0)
        obj_y = obj_data.get("y", 0)
        props = obj_data.get("props", {})
        
        # Calculer la position à l'écran (objets posés au sol)
        # Les objets sont maintenant positionnés par rapport à la largeur complète de l'écran
        screen_obj_x = obj_x
        
        # Choisir le sprite selon le kind
        sprite_key = self._get_sprite_key_for_kind(kind, props)
        if sprite_key:
            obj_sprite = asset_manager.get_image(sprite_key)
            
            # Positionner l'objet au sol avec baseline cohérente
            final_x = screen_obj_x - obj_sprite.get_width() // 2
            baseline_y = screen_y + floor_height - 1
            
            # Positionnement uniforme selon le type d'objet
            if kind in ["plant", "printer", "desk", "coffee"]:
                # Objets volumineux posés sur le sol
                final_y = baseline_y - obj_sprite.get_height()
            elif kind in ["papers", "water"]:
                # Petits objets posés sur le sol (léger écrasement visuel)
                final_y = baseline_y - obj_sprite.get_height() - 2
            else:
                # Objets par défaut
                final_y = baseline_y - obj_sprite.get_height()
            
            # Effets spéciaux selon les props
            if kind in ["plant"] and props.get("thirst", 0) > 0.7:
                # Plante assoiffée - teinter en jaune
                tinted_sprite = obj_sprite.copy()
                tinted_sprite.fill((255, 255, 0, 50), special_flags=pygame.BLEND_ADD)
                screen.blit(tinted_sprite, (final_x, final_y))
            elif kind == "printer" and props.get("jammed", False):
                # Imprimante bloquée - teinter en rouge
                tinted_sprite = obj_sprite.copy()
                tinted_sprite.fill((255, 0, 0, 50), special_flags=pygame.BLEND_ADD)
                screen.blit(tinted_sprite, (final_x, final_y))
            else:
                screen.blit(obj_sprite, (final_x, final_y))
            
            # Ancre pour les bulles (au sommet de l'objet)
            obj_data['_bubble_anchor_x'] = final_x + obj_sprite.get_width() // 2
            obj_data['_bubble_anchor_y'] = final_y
            
            # Debug visuel désactivé pour le joueur
            # pygame.draw.circle(screen, (255, 0, 0, 50), (int(screen_obj_x), int(final_y + obj_sprite.get_height()//2)), 50, 2)
    
    def _get_floor_sprite(self, floor_num: int):
        """
        Récupère le sprite d'étage pour un numéro d'étage donné.
        
        Args:
            floor_num: Numéro d'étage
            
        Returns:
            Surface du sprite d'étage ou None si non trouvé
        """
        from src.core.assets import asset_manager
        
        # Utiliser le nouveau sprite d'étage complet qui inclut l'ascenseur
        try:
            # Utiliser get_background pour les sprites d'étage
            if hasattr(asset_manager, 'get_background'):
                return asset_manager.get_background("floor_complete")
            else:
                return asset_manager.get_image("floor_complete")
        except:
            pass
        
        # Fallback vers le sprite par défaut
        try:
            if hasattr(asset_manager, 'get_background'):
                return asset_manager.get_background("floor_default")
            else:
                return asset_manager.get_image("floor_default")
        except:
            return None
    
    def _get_sprite_key_for_kind(self, kind: str, props: Optional[dict] = None) -> str:
        """
        Retourne la clé de sprite pour un type d'objet donné.
        
        Args:
            kind: Type d'objet (plant, papers, npc, etc.)
            props: Propriétés de l'objet (peut contenir sprite_key)
            
        Returns:
            Clé de sprite dans le manifest
        """
        # Si c'est un NPC et qu'il a un sprite_key spécifique, l'utiliser
        if kind == "npc" and props and "sprite_key" in props:
            return props["sprite_key"]
        
        sprite_mapping = {
            "plant": "interactable_plant",
            "papers": "interactable_papers", 
            "printer": "interactable_printer",
            "npc": "npc_generic",
            "coffee": "coffee",
            "water": "water",
            "receptionist": "receptionist",
            "desk": "desk",
            "reception": "interactable_printer",  # Fallback
            "decoration": "interactable_plant",  # Fallback
            "lightbulb": "interactable_papers",  # Fallback
            "filing_cabinet": "interactable_printer",  # Fallback
            "server": "interactable_printer",  # Fallback
            "presentation": "interactable_papers",  # Fallback
            "phone": "interactable_papers",  # Fallback
            "boxes": "interactable_papers",  # Fallback
        }
        return sprite_mapping.get(kind, "interactable_plant")
    
    def _draw_legacy_object(self, screen, obj, screen_y: int, floor_height: int) -> None:
        """
        Dessine un objet du système legacy pour compatibilité.
        
        Args:
            screen: Surface de rendu
            obj: Objet legacy
            screen_y: Position Y de l'étage à l'écran
            floor_height: Hauteur d'un étage
        """
        from src.core.assets import asset_manager
        
        # Choisir le bon sprite selon le type d'objet
        if obj.type == "plant":
            obj_sprite = asset_manager.get_image("interactable_plant")
        elif obj.type == "papers":
            obj_sprite = asset_manager.get_image("interactable_papers")
        elif obj.type == "printer":
            obj_sprite = asset_manager.get_image("interactable_printer")
        else:
            obj_sprite = asset_manager.get_image("interactable_plant")
        
        # Griser si déjà interagi
        if obj.interacted:
            gray_sprite = obj_sprite.copy()
            gray_sprite.fill((128, 128, 128, 128), special_flags=pygame.BLEND_MULT)
            obj_sprite = gray_sprite
        
        obj_x = obj.x - obj_sprite.get_width() // 2
        obj_y = screen_y + floor_height - obj_sprite.get_height() - 10
        screen.blit(obj_sprite, (obj_x, obj_y))
    
    def _draw_ui(self, screen):
        """Dessine l'interface utilisateur."""
        # HUD principal
        if self.game_clock and self.task_manager:
            current_time = self.game_clock.get_time_str()
            progress = self.game_clock.get_progress()
            
            self.hud.draw_clock(screen, current_time, progress)
            
            # Tâches
            available_tasks = self.task_manager.get_available_tasks()
            task_statuses = {task.id: self.task_manager.get_task_status(task.id) 
                           for task in self.task_manager.tasks.values()}
            self.hud.draw_tasks(screen, available_tasks, task_statuses)
            
            # Indicateur d'étage
            if self.entity_manager:
                player = self.entity_manager.get_player()
                if player and self.building:
                    floor = self.building.get_floor(player.current_floor)
                    floor_name = floor.name if floor else ""
                    self.hud.draw_floor_indicator(screen, player.current_floor, floor_name)
        
        # Indication d'interaction
        self._update_interaction_hint()
        self.hud.draw_interaction_hint(screen)
        
        # Notifications
        self.notification_manager.draw(screen)
        
        # Dialogue
        self.dialogue_system.draw(screen)
        
        # Bulles de conversation
        self.speech_bubbles.draw(screen)
    
    def _update_interaction_hint(self):
        """Met à jour l'indication d'interaction."""
        if not self.entity_manager:
            self.hud.hide_interaction_hint()
            return
        
        player = self.entity_manager.get_player()
        if not player:
            self.hud.hide_interaction_hint()
            return
        
        player_pos = player.get_position()
        current_floor = player.current_floor
        
        # D'abord PNJ runtime
        npc = self._find_nearby_runtime_npc(player, max_dist_px=50)
        if npc:
            name = getattr(npc, "name", "Personne")
            self.hud.show_interaction_hint(f"E : Parler à {name}")
            return
        
        # Sinon objets d'étage (déjà filtrés)
        if self.building:
            floor = self.building.get_floor(current_floor)
            if floor:
                nearby_object = self._find_nearby_floor_object(player_pos, floor.objects)
                if nearby_object:
                    kind = nearby_object.get('kind', 'objet')
                    action_names = {
                        "plant": "Arroser",
                        "papers": "Ranger", 
                        "printer": "Utiliser",
                        "reception": "Utiliser"
                    }
                    action = action_names.get(kind, "Examiner")
                    self.hud.show_interaction_hint(f"E : {action} {kind}")
                    return
        
        # Fallback vers le système legacy
        nearby_npcs = self.entity_manager.get_nearby_npcs(player_pos)
        nearby_objects = self.entity_manager.get_nearby_interactables(player_pos)
        
        if nearby_npcs:
            npc = nearby_npcs[0]
            self.hud.show_interaction_hint(f"E : Parler à {npc.name}")
        elif nearby_objects:
            obj = nearby_objects[0]
            self.hud.show_interaction_hint(f"E : Utiliser {obj.type}")
        else:
            # Vérifier si proche de l'ascenseur
            if self.elevator:
                elevator_x = 30 + 40 + 20  # Centre de l'ascenseur (décalé de 20px vers la droite)
                distance = abs(player.x - elevator_x)
                if distance < 32:  # Zone d'interaction augmentée de 1.2 (27 * 1.2 = 32)
                    if getattr(player, 'in_elevator', False):
                        # Dans l'ascenseur : contrôles verticaux
                        self.hud.show_interaction_hint("^/v : Changer d'étage | C : Sortir")
                    else:
                        # Pas dans l'ascenseur : entrer
                        self.hud.show_interaction_hint("C : Entrer dans l'ascenseur")
                else:
                    self.hud.hide_interaction_hint()

    def _handle_arrow_floor_change(self, direction: int) -> None:
        """
        Change d'un étage dans la direction donnée si le joueur est près de l'ascenseur.
        
        Args:
            direction: +1 pour monter, -1 pour descendre
        """
        if not self.building or not self.entity_manager:
            return
        player = self.entity_manager.get_player()
        if not player:
            return
        # Vérifier que le joueur est dans l'ascenseur
        if not getattr(player, 'in_elevator', False):
            return

        # Calculer nouvel étage borné aux étages existants
        current = player.current_floor
        all_floors = self.building.get_all_floors()
        if not all_floors:
            return
        
        # Debug : afficher les étages disponibles
        logger.debug(f"Available floors: {all_floors}, current: {current}")
        if current not in all_floors:
            current = all_floors[0]
        try:
            idx = all_floors.index(current)
        except ValueError:
            idx = 0
        new_idx = max(0, min(len(all_floors) - 1, idx + (1 if direction > 0 else -1)))
        new_floor = all_floors[new_idx]

        if new_floor != current:
            self._change_player_floor(new_floor)
    
    
    def exit(self):
        """Appelé en quittant la scène."""
        super().exit()
        
        # Désabonnements
        for (evt, handler) in self._subscriptions:
            try:
                # Pas de méthode unsubscribe dans EventBus minimal; ignorer
                pass
            except Exception:
                pass
        
        logger.info("Exited GameplayScene")

    # === Adapters: Time & Timeline ===
    def _subscribe_events(self) -> None:
        def on_tick(payload):
            self._on_time_tick(payload)
        def on_reached(payload):
            self._on_time_reached(payload)
        event_bus.subscribe(TIME_TICK, on_tick)
        event_bus.subscribe(TIME_REACHED, on_reached)
        self._subscriptions.append((TIME_TICK, on_tick))
        self._subscriptions.append((TIME_REACHED, on_reached))

        # Abonnement aux événements spécifiques de la timeline
        def on_printer_escalate(payload):
            self._printer_requirement = 3
        event_bus.subscribe("PRINTER_ESCALATE_IF_NOT_FIXED", on_printer_escalate)
        self._subscriptions.append(("PRINTER_ESCALATE_IF_NOT_FIXED", on_printer_escalate))

    def _on_time_tick(self, payload):
        # Espace réservé pour interruptions, mise à jour UI, etc.
        pass

    def _on_time_reached(self, payload):
        # Pour l'instant, rien ici; la TimelineController émet aussi des événements dédiés
        pass

    def _process_timeline_events(self):
        """
        Hook explicite (tests) pour appliquer des effets en fonction de l'heure.
        - 08:37: l'imprimante devient plus exigeante si non réglée.
        """
        try:
            if self.game_clock and self.game_clock.get_time_str() >= "08:37":
                self._printer_requirement = 3
        except Exception:
            pass

    def _setup_npc_movement(self) -> None:
        """Configure le mouvement des NPCs."""
        self.runtime_npcs.clear()
        if not self.building:
            return
        
        # Largeur jouable (paramètre de NPCMovement)
        floor_width = WIDTH
        
        for floor_num, floor in self.building.floors.items():
            for obj in floor.objects:
                if obj.get("kind") == "npc":
                    props = obj.get("props", {})
                    npc_id = props.get("npc_id", obj.get("id"))
                    if not npc_id:
                        continue
                    
                    # Crée un petit objet PNJ runtime
                    npc = type("RuntimeNPC", (), {})()
                    npc.id = npc_id
                    npc.name = props.get("name", "NPC")
                    npc.x = float(obj.get("x", 200))
                    npc.y = 0.0  # on ne s'en sert pas, on blitte sur baseline
                    npc.current_floor = floor_num
                    npc.sprite_key = props.get("sprite_key", "npc_generic")
                    
                    # Enregistre
                    self.runtime_npcs[npc_id] = npc
                    
                    # Active le mouvement
                    self.npc_movement_manager.add_npc(npc, floor_width=floor_width)
        
        logger.info("NPC movement system configured")

    def _bubble_player(self, text, dur=2.0, color=(255,255,200)):
        """Helper pour créer une bulle du joueur."""
        player = self.entity_manager.get_player()
        if player:
            self.speech_bubbles.add_bubble(text, player, dur, color)
    
    def _get_runtime_npc(self, npc_id: str):
        """Récupère un NPC runtime par son ID."""
        return self.runtime_npcs.get(npc_id)

    def _infer_dialogue_key_from_name(self, name: str) -> Optional[str]:
        """Infère la clé de dialogue à partir du nom du NPC."""
        if not name:
            return None
        n = name.lower()
        if "boss" in n or "reed" in n:
            return "boss_morning"   # tu peux mettre "boss_reed" selon la scène voulue
        if "alex" in n:
            return "alex_morning"
        if "maya" in n:
            return "maya_morning"
        if "marie" in n:
            return "marie_morning"
        if "thomas" in n:
            return "thomas_morning"
        if "claire" in n:
            return "claire_morning"
        if "paul" in n:
            return "paul_morning"
        if "julien" in n:
            return "julien_morning"
        if "sarah" in n or "assistant" in n:
            return "assistant_morning"
        if "guard" in n or "sécurité" in n:
            return "guard_morning"
        return None

    def _get_runtime_npc(self, npc_id: str):
        """Récupère le PNJ runtime correspondant à un ID."""
        return self.runtime_npcs.get(npc_id)

    # === Adapters: DSL Effects ===
    def _play_sound(self, sound_key: str) -> None:
        """Joue un effet sonore."""
        try:
            from src.core.assets import asset_manager
            sound = asset_manager.get_sound(sound_key)
            if sound:
                sound.play()
                logger.info(f"Playing sound: {sound_key}")
            else:
                logger.warning(f"Sound not found: {sound_key}")
        except Exception as e:
            logger.error(f"Could not play sound {sound_key}: {e}")
    
    def _start_office_ambiance(self) -> None:
        """Démarre l'ambiance sonore du bureau."""
        try:
            from src.core.assets import asset_manager
            
            # Démarrer l'ambiance sonore
            sound = asset_manager.get_sound("office_ambiance")
            if sound:
                sound.set_volume(0.7)  # Volume augmenté pour l'ambiance
                sound.play(-1)  # Boucle infinie
                logger.info("Office ambiance started successfully")
            else:
                logger.warning("Office ambiance sound not found")
            
            # Démarrer la musique Lucky Moments en arrière-plan comme SFX
            # Temporairement désactivé pour tester le volume
            # bg_music = asset_manager.get_sound("lucky_moments_bg")
            # if bg_music:
            #     bg_music.set_volume(0.01)  # Volume très très faible (1%)
            #     bg_music.play(-1)  # Boucle infinie
            #     logger.info("Lucky Moments background music started at volume 0.01")
            # else:
            #     logger.warning("Lucky Moments background music not found")
            logger.info("Lucky Moments background music temporarily disabled")
                
        except Exception as e:
            logger.error(f"Could not start office ambiance: {e}")

    def _apply_effect(self, effect: dict) -> None:
        """Applique un effet simple: set_flag, offer_task, discover_task, complete_task, add_rep, toast."""
        if not isinstance(effect, dict):
            return
        try:
            if "set_flag" in effect:
                self.flags.add(effect["set_flag"])
                if effect["set_flag"] == "met_boss":
                    self._intro_lock_active = False
            elif "offer_task" in effect and self.task_manager:
                self.task_manager.offer_task(effect["offer_task"])
            elif "discover_task" in effect and self.task_manager:
                self.task_manager.discover_task(effect["discover_task"])
            elif "complete_task" in effect and self.task_manager:
                self.task_manager.complete_task(effect["complete_task"])
            elif "add_rep" in effect:
                # Réputation non implémentée: placeholder
                pass
            elif "toast" in effect:
                self.notification_manager.add_notification(str(effect["toast"]), 2.0)
        except Exception:
            pass
    
    def _draw_elevator(self, screen, screen_y: int, floor_height: int, floor_num: int, current_floor: int) -> None:
        """
        Dessine l'ascenseur sur tous les étages visibles.
        L'ascenseur s'ouvre seulement sur l'étage actuel du joueur.
        
        Args:
            screen: Surface de rendu
            screen_y: Position Y de l'étage à l'écran
            floor_height: Hauteur d'un étage
            floor_num: Numéro de l'étage en cours de rendu
            current_floor: Étage actuel du joueur
        """
        from src.core.assets import asset_manager
        
        if not self.entity_manager or not self.elevator:
            return
        
        player = self.entity_manager.get_player()
        if not player:
            return
        
        # Position de l'ascenseur (décalé vers la droite)
        elevator_x = 30 + 40 + 20  # Centre de l'ascenseur (décalé de 20px vers la droite)
        
        # Déterminer l'état de l'ascenseur
        is_near_elevator = False
        is_player_in_elevator = getattr(player, 'in_elevator', False)
        
        # Choisir le sprite selon l'état du joueur et la proximité
        if floor_num == current_floor:
            # Seulement sur l'étage actuel du joueur
            if is_player_in_elevator:
                # Le joueur est dans l'ascenseur : utiliser le sprite "utilisé"
                elevator_sprite = asset_manager.get_image("elevator_used")
            else:
                # Vérifier si le joueur est proche de l'ascenseur
                distance = abs(player.x - elevator_x)
                is_near_elevator = distance < 32  # Zone de détection augmentée de 1.2 (27 * 1.2 = 32)
                
                if is_near_elevator:
                    # Le joueur est proche mais pas dans l'ascenseur : ouvert
                    elevator_sprite = asset_manager.get_image("elevator_open")
                else:
                    # Le joueur n'est pas proche : fermé
                    elevator_sprite = asset_manager.get_image("elevator_close")
        else:
            # Sur les autres étages : toujours fermé
            elevator_sprite = asset_manager.get_image("elevator_close")
        
        # Redimensionner l'ascenseur pour s'adapter exactement à la hauteur de l'étage
        # Conserver les proportions originales
        original_height = elevator_sprite.get_height()
        original_width = elevator_sprite.get_width()
        
        # Calculer la nouvelle largeur en gardant les proportions
        aspect_ratio = original_width / original_height
        new_height = floor_height
        new_width = int(new_height * aspect_ratio)
        
        # Redimensionner le sprite
        elevator_scaled = pygame.transform.scale(elevator_sprite, (new_width, new_height))
        
        # Positionner l'ascenseur au sol (hauteur complète de l'étage)
        elevator_y = screen_y
        
        # Dessiner l'ascenseur centré horizontalement sur sa position
        screen.blit(elevator_scaled, (elevator_x - new_width // 2, elevator_y))
    
    def _infer_dialogue_key_from_name(self, name: str) -> str:
        """Infère une clé de dialogue basée sur le nom du NPC."""
        name_lower = name.lower()
        
        # Correspondances directes
        if "boss" in name_lower or "reed" in name_lower:
            return "boss_reed"
        elif "alex" in name_lower:
            return "alex"
        elif "maya" in name_lower:
            return "maya"
        elif "guard" in name_lower or "sécurité" in name_lower:
            return "guard_morning"
        
        # Correspondances par mots-clés
        if "guard" in name_lower or "sécurité" in name_lower:
            return "guard_morning"
        
        return ""
    
    def _is_sequential_dialogue(self, dialogue_key: str) -> bool:
        """
        Détermine si un dialogue doit être affiché comme une séquence logique
        ou comme des phrases aléatoires.
        
        Args:
            dialogue_key: Clé du dialogue à analyser
            
        Returns:
            True si c'est une séquence logique, False pour aléatoire
        """
        # Mots-clés indiquant des séquences logiques
        sequential_indicators = [
            "_after_",      # boss_reed_after_M1
            "_offer_",      # alex_offer_M3
            "_coffee",      # maya_coffee
            "_badge",       # guard_badge
            "_task_",       # dialogues de tâches
            "_event_",      # dialogues d'événements
            "_sequence_",   # séquences explicites
            "ambient_",     # dialogues d'ambiance
            "conversation_" # conversations entre NPCs
        ]
        
        # Vérifier les indicateurs
        for indicator in sequential_indicators:
            if indicator in dialogue_key:
                return True
        
        # Dialogues de personnages principaux (aléatoires)
        character_dialogues = [
            "angela", "kevin", "oscar", "jim", "dwight", 
            "kelly", "meredith", "phyllis", "erin", "toby", "creed"
        ]
        
        if dialogue_key in character_dialogues:
            return False
        
        # Par défaut, considérer comme aléatoire
        return False
    
    def _draw_npc_name(self, screen, npc, center_x: int, top_y: int) -> None:
        """
        Dessine le nom du NPC au-dessus de sa tête.
        
        Args:
            screen: Surface de rendu
            npc: Objet NPC
            center_x: Position X centrée du NPC
            top_y: Position Y du sommet du NPC
        """
        # Récupérer le nom du NPC
        npc_name = getattr(npc, 'name', 'Inconnu')
        
        # Utiliser la police UI pour le nom
        from src.core.assets import asset_manager
        font = asset_manager.get_font("ui_font")
        if not font:
            return
        
        # Créer le texte du nom
        name_surface = font.render(npc_name, True, (255, 255, 255))  # Blanc
        
        # Position du nom (centré au-dessus de la tête)
        name_x = center_x - name_surface.get_width() // 2
        name_y = top_y - name_surface.get_height() - 5  # 5px au-dessus de la tête
        
        # Dessiner un fond semi-transparent pour le nom
        padding = 4
        bg_rect = pygame.Rect(
            name_x - padding,
            name_y - padding,
            name_surface.get_width() + padding * 2,
            name_surface.get_height() + padding * 2
        )
        
        # Fond noir semi-transparent
        bg_surface = pygame.Surface((bg_rect.width, bg_rect.height))
        bg_surface.set_alpha(128)
        bg_surface.fill((0, 0, 0))
        screen.blit(bg_surface, (bg_rect.x, bg_rect.y))
        
        # Dessiner le nom
        screen.blit(name_surface, (name_x, name_y))<|MERGE_RESOLUTION|>--- conflicted
+++ resolved
@@ -63,7 +63,7 @@
         self._intro_lock_active = True
         self._printer_requirement = 2
         self._subscriptions = []
-        
+
         # État de l'interface
         self.paused = False
         
@@ -74,7 +74,7 @@
         
         # Map des PNJ runtime (source unique de vérité)
         self.runtime_npcs = {}  # id -> objet PNJ runtime (celui que déplace NPCMovement)
-        
+
         logger.info("GameplayScene initialized")
     
     def enter(self, **kwargs):
@@ -112,30 +112,30 @@
             if player:
                 initial_floor = player.current_floor
                 self.world_loader.change_player_floor(initial_floor)
-                
+
                 # Calculer les limites de la caméra basées sur les étages disponibles
                 floor_height = HEIGHT // 3
                 all_floors = sorted(self.building.floors.keys())
                 floor_count = len(all_floors)
                 min_floor = min(all_floors)
                 max_floor = max(all_floors)
-                
+
                 # Calculer les limites pour le centrage
                 # Étage le plus haut : position minimale (centré en haut)
                 min_y = (max_floor - max_floor) * floor_height  # = 0
                 # Étage le plus bas : position maximale (centré en bas)
                 max_y = (max_floor - min_floor) * floor_height - (HEIGHT - floor_height)
                 self.camera.set_bounds(min_y, max_y)
-                
+
                 # Initialiser la caméra centrée sur l'étage initial
                 self._update_camera_for_floor(initial_floor)
-        
+
         # Initialiser le mouvement des NPCs
         self._setup_npc_movement()
-        
+
         # Démarrer l'ambiance sonore de travail
         self._start_office_ambiance()
-        
+
         logger.info("Gameplay started")
     
     def _load_world(self) -> bool:
@@ -247,8 +247,7 @@
                 # Mouvement normal du joueur (pas de sortie d'ascenseur)
                 pass
                 return
-            # La sélection 0-9 n'est plus utilisée pour l'ascenseur
-        
+
         # Pour l'instant, gérer les entrées directement
         # TODO: Intégrer avec l'InputManager quand disponible
         pass
@@ -271,7 +270,7 @@
         
         # Mettre à jour le mouvement des NPCs
         self.npc_movement_manager.update(dt)
-        
+
         # Générer des conversations aléatoires (seulement pour les NPCs en mouvement)
         if self.entity_manager:
             import time
@@ -284,10 +283,10 @@
                     npc = movement.npc
                     if hasattr(npc, 'current_floor') and npc.current_floor == current_floor:
                         moving_npcs.append(npc)
-                
+
                 if moving_npcs:
                     self.speech_bubbles.add_random_conversation(moving_npcs, time.time())
-        
+
         # Gérer les interactions
         self._handle_interactions()
         
@@ -299,7 +298,7 @@
 
         # Hooks interruptions (toasts simples)
         # Abonnements posés en enter; ici rien de plus
-    
+
     def _update_camera_for_floor(self, floor_number: int) -> None:
         """
         Met à jour la vue pour centrer l'étage du joueur avec caméra smooth.
@@ -308,24 +307,24 @@
             floor_number: Numéro d'étage cible
         """
         floor_height = HEIGHT // 3
-        
+
         if not self.building:
             # Fallback si pas de building
             target_y = floor_number * floor_height
             self.camera.set_target(target_y)
             return
-        
+
         all_floors = sorted(self.building.floors.keys())
         min_floor = min(all_floors)
         max_floor = max(all_floors)
-        
+
         # Calculer la position Y de l'étage (inversé)
         floor_y = (max_floor - floor_number) * floor_height
-        
+
         # Centrer l'étage à l'écran
         # L'étage doit être centré verticalement, donc on soustrait la moitié de l'écran
         target_y = floor_y - (HEIGHT - floor_height) // 2
-        
+
         # Appliquer les limites pour éviter de sortir des étages
         # Étage le plus haut : centrer en haut
         if floor_number == max_floor:
@@ -333,7 +332,7 @@
         # Étage le plus bas : centrer en bas
         elif floor_number == min_floor:
             target_y = floor_y - (HEIGHT - floor_height)
-        
+
         # Définir la cible de la caméra pour une transition smooth
         self.camera.set_target(target_y)
         logger.debug(f"Camera centered on floor {floor_number}, y={target_y}")
@@ -342,7 +341,7 @@
         """Met à jour les systèmes du monde."""
         # Mettre à jour la caméra
         self.camera.update(dt)
-        
+
         # Récupérer les entrées directement de pygame pour l'instant
         keys = pygame.key.get_pressed()
         dx = (keys[pygame.K_RIGHT] or keys[pygame.K_d]) - (keys[pygame.K_LEFT] or keys[pygame.K_a])
@@ -374,7 +373,7 @@
         self.notification_manager.update(dt)
         self.dialogue_system.update(dt)
         self.speech_bubbles.update(dt)
-    
+
     def _handle_interactions(self):
         """Gère les interactions du joueur."""
         if not self.entity_manager:
@@ -412,7 +411,7 @@
                             if npc_id == npc.id:
                                 self._interact_with_floor_object(obj_data)
                                 return
-        
+
         # 2) Sinon chercher des objets du nouveau système sur l'étage actuel
         if self.building:
             floor = self.building.get_floor(current_floor)
@@ -454,25 +453,25 @@
             if abs(player_x - obj_x) < 50:
                 return obj_data
         return None
-    
+
     def _find_nearby_runtime_npc(self, player, max_dist_px=50):
         """
         Trouve le PNJ runtime le plus proche du joueur sur le même étage.
-        
+
         Args:
             player: Le joueur
             max_dist_px: Distance maximale en pixels
-            
+
         Returns:
             PNJ runtime le plus proche ou None
         """
         if not hasattr(self, "runtime_npcs"):
             return None
-        
+
         floor = player.current_floor
         best = None
         best_d = 1e9
-        
+
         for npc in self.runtime_npcs.values():
             if getattr(npc, "current_floor", None) != floor:
                 continue
@@ -480,7 +479,7 @@
             if d < best_d and d <= max_dist_px:
                 best = npc
                 best_d = d
-        
+
         return best
     
     def _interact_with_floor_object(self, obj_data):
@@ -500,7 +499,7 @@
             player_pos = player.get_position() if player else (400, 300)
         else:
             player_pos = (400, 300)
-        
+
         if kind == "npc":
             name = props.get('name', 'Inconnu')
             dialogue_key = props.get('dialogue_key', '')
@@ -532,34 +531,24 @@
                                 self.speech_bubbles.add_bubble("Parfait. On compte sur toi.", npc_obj, 2.5, (200, 255, 200))
                             if hasattr(self, '_play_sound'):
                                 self._play_sound("ui_click")
-                            
+
                             # Chaînage des tâches
                             if npc_id == "boss_reed" and task.id == "M1":
                                 self.task_manager.offer_task("chat_with_jim")
                             elif npc_id == "boss_reed" and task.id == "M4":
                                 # M4 terminé, proposer M5 si disponible
-<<<<<<< HEAD
-                                self.speech_bubbles.speak_from_dict(self.strings, ["dialogues", "boss_reed_after_M3"],
-                                                                    npc_obj, color=(200,
-                                                                                    200,
-                                                                                                                                       255))
+                                self.speech_bubbles.speak_from_dict(self.strings, ["dialogues", "boss_reed_after_M3"], npc_obj, color=(200, 200, 255))
                                 if self.task_manager.is_task_available("M5"):
                                     self.task_manager.offer_task("M5")
                                 return
                                 # Afficher le dialogue du NPC après la complétion de la tâche (sauf cas spéciaux déjà gérés)
                             key = dialogue_key or self._infer_dialogue_key_from_name(name)
                             if key and "dialogues" in self.strings and key in self.strings["dialogues"]:
-                                self.speech_bubbles.speak_from_dict(self.strings, ["dialogues", key], npc_obj,
-                                                                    color=(200, 200, 255))
+                                self.speech_bubbles.speak_from_dict(self.strings, ["dialogues", key], npc_obj, color=(200, 200, 255))
                             else:
                                 phrase = random.choice(self.speech_bubbles.random_phrases)
                                 self.speech_bubbles.add_bubble(phrase, npc_obj, 3.0, (200, 200, 255))
                             return
-=======
-                                if self.task_manager.is_task_available("M5"):
-                                    self.task_manager.offer_task("M5")
-                    return
->>>>>>> 7e230fc1
 
             # PRIORITÉ 2: Dialogues contextuels selon l'état des tâches
             if npc_id == "boss_reed" and self.task_manager and self.speech_bubbles and npc_obj:
@@ -573,11 +562,10 @@
                     # M3 fait, M4 pas encore
                     self.speech_bubbles.add_bubble("Comment ça se passe avec l'imprimante ?", npc_obj, 2.5, (200, 200, 255))
                 else:
-                    # M4 fait → félicitations
-                    self.speech_bubbles.speak_from_dict(self.strings, ["dialogues", "boss_reed_after_M3"], npc_obj, color=(200, 255, 200))
+                    # Sinon, boss est détendu (dialogue du matin)
+                    self.speech_bubbles.speak_from_dict(self.strings, ["dialogues", "boss_morning"], npc_obj, color=(200, 255, 200))
                 return
 
-<<<<<<< HEAD
             print(npc_id)
             # PNJ Kelly : gestion de la quête café
             if npc_id == "kelly_kapoor_marketing" and self.task_manager:
@@ -601,8 +589,6 @@
                     self.speech_bubbles.speak_from_dict(self.strings, ["dialogues", "kelly_morning"], npc_obj, color=(200, 255, 200))
                     return
 
-=======
->>>>>>> 7e230fc1
             # PNJ Alex : retour après M3
             if npc_id == "alex" and self.task_manager and self.task_manager.is_task_completed("M3") and self.speech_bubbles and npc_obj:
                 self.speech_bubbles.add_bubble("Nickel, la compta te remercie.", npc_obj, 2.5, (200, 255, 200))
@@ -612,6 +598,31 @@
             if npc_id == "jim" and self.speech_bubbles and npc_obj:
                 self.speech_bubbles.add_bubble("Salut ! Ton ordinateur plante encore ?", npc_obj, 3.0, (200, 200, 255))
                 return
+
+            # PNJ Alex : offrir S17 "Photocopies express" si pas encore offerte
+            if npc_id == "alex" and self.task_manager and not self.task_manager.is_task_known("S17"):
+                self.task_manager.offer_task("S17")
+                self.speech_bubbles.speak_from_dict(self.strings, ["dialogues", "alex_copies"], npc_obj, color=(200, 200, 255))
+                return
+
+            # Agent de sécurité : logique badge cohérente
+            if npc_id == "guard" and self.task_manager:
+                # 1) offrir la collecte du badge si pas encore offerte
+                if not self.task_manager.is_task_known("S6"):
+                    self.task_manager.offer_task("S6")  # "Badge perdu" (ramasser)
+                # 2) si le joueur porte déjà le badge, offrir la remise
+                if "has_badge" in self.flags and not self.task_manager.is_task_known("S6b"):
+                    self.task_manager.offer_task("S6b")  # "Remettre le badge"
+                # 3) petite bulle
+                self.speech_bubbles.speak_from_dict(self.strings, ["dialogues", "guard_badge"], npc_obj, color=(200, 200, 255))
+                return
+
+            # # PNJ Maya : dialogue spécial pour les tasses
+            # if npc_id == "maya" and self.task_manager:
+            #     # Si le joueur a des tasses à livrer (S15)
+            #     if "mugs_collected" in self.flags:
+            #         self.speech_bubbles.speak_from_dict(self.strings, ["dialogues", "maya_mugs"], npc_obj, color=(200, 200, 255))
+            #         return
 
             # Fallback: dialogues JSON classiques
             key = dialogue_key or self._infer_dialogue_key_from_name(name)
@@ -633,7 +644,6 @@
                 phrase = random.choice(self.speech_bubbles.random_phrases)
                 self.speech_bubbles.add_bubble(phrase, npc_obj, 3.0, (200, 200, 255))
             return
-<<<<<<< HEAD
 
         elif kind in ["plant", "papers", "printer", "reception", "coffee", "water", "receptionist", "desk", "trash", "pickup", "meeting", "window", "supply", "stapler", "cables", "mug", "sink", "copier", "vents", "whiteboard"]:
             # --- Ajout logique spéciale pour la quête café de Kelly ---
@@ -649,10 +659,6 @@
                         self.task_manager.offer_task("kelly_give_coffee")
                     return
 
-=======
-                
-        elif kind in ["plant", "papers", "printer", "reception", "coffee", "water", "receptionist", "desk", "trash", "pickup", "meeting", "window"]:
->>>>>>> 7e230fc1
             # Interaction avec objet - nouveau système avec actions
             interactable_id = obj_id
             
@@ -703,11 +709,11 @@
                         if hasattr(task, 'needs_flag') and task.needs_flag and task.needs_flag not in self.flags:
                             self.speech_bubbles.add_bubble("Je dois d'abord prendre de l'eau.", self.entity_manager.get_player(), 2.0, (255, 200, 200))
                             return
-                        
+
                         # Consommer les flags si nécessaire
                         if hasattr(task, 'needs_flag') and task.needs_flag:
                             self.flags.discard(task.needs_flag)
-                        
+
                         # Compléter la tâche
                         self.task_manager.complete_task(task.id)
                         self.speech_bubbles.add_bubble("Parfait, c'est réparé !", self.entity_manager.get_player(), 2.0, (200, 255, 200))
@@ -770,7 +776,45 @@
                         else:
                             self.notification_manager.add_notification("Tâche déjà terminée.", 2.0)
                 else:
-                    self.notification_manager.add_notification("Cette tâche n'est pas encore disponible.", 2.0)
+                    # Tâche non disponible : bloquer l'action et donner un indice contextuel
+                    hint = None
+                    if kind == "plant":
+                        # si la tâche arrosage (S1) est lock, c'est qu'il faut de l'eau
+                        hint = "Je devrais d'abord remplir une bouteille."
+                    elif kind in ("trash",):
+                        hint = "Je n'ai rien à déposer."
+                    elif kind in ("printer",):
+                        hint = "Alex doit d'abord me briefer."
+                    elif kind in ("coffee",):
+                        hint = "Pas le moment."
+                    elif kind in ("papers",):
+                        hint = "On me demandera peut-être de les trier."
+                    elif kind in ("pickup",):
+                        hint = "Pas maintenant."
+                    elif kind in ("supply",):
+                        hint = "Je devrais voir si quelqu'un a demandé quelque chose."
+                    elif kind in ("stapler",):
+                        hint = "Il me faut des agrafes."
+                    elif kind in ("copier",):
+                        hint = "On m'a demandé un dossier ?"
+                    elif kind in ("vents",):
+                        hint = "Juste un coup d'œil."
+                    elif kind in ("whiteboard",):
+                        hint = "Je peux le nettoyer rapidement."
+                    elif kind in ("mug",):
+                        hint = "Ces tasses s'accumulent..."
+                    elif kind in ("sink",):
+                        hint = "Je n'ai rien à laver."
+                    elif kind in ("cables",):
+                        hint = "Ces câbles traînent."
+                    else:
+                        hint = None
+
+                    if hint:
+                        # bulle au joueur plutôt qu'un toast "tâche indisponible"
+                        self.speech_bubbles.add_bubble(hint, self.entity_manager.get_player(), 1.8, (220, 220, 220))
+                    # on ne déclenche rien
+                    return
             else:
                 # Interaction simple sans tâche
                 messages = {
@@ -861,7 +905,7 @@
                 # Faire sortir le joueur de l'ascenseur
                 player.in_elevator = False
                 self._play_sound("elevator_bell")  # Son de cloche en sortie
-    
+
     def _handle_elevator_call(self, player):
         """
         Gère l'appel de l'ascenseur (méthode legacy, maintenant redirigée).
@@ -907,14 +951,14 @@
         player = self.entity_manager.get_player()
         if player and player.current_floor == new_floor:
             return  # Pas de changement nécessaire
-        
+
         # Changer l'étage du joueur
         success = self.world_loader.change_player_floor(new_floor)
-        
+
         # Mettre à jour la caméra pour suivre le nouvel étage
         if success:
             self._update_camera_for_floor(new_floor)
-    
+
     def _check_game_end_conditions(self):
         """Vérifie les conditions de fin de jeu."""
         if self.game_clock and self.game_clock.is_deadline():
@@ -933,8 +977,9 @@
                 logger.error(f"Error during end transition: {e}")
             finally:
                 # Toujours passer au résumé même en cas d'erreur
-                self.switch_to("summary")
-    
+                stats = self._gather_session_stats()
+                self.switch_to("summary", stats=stats)
+
     def _fade_up(self, screen, duration_ms=900, color=(0, 0, 0)):
         """Transition fade up (noir qui monte du bas vers le haut)."""
         try:
@@ -977,13 +1022,14 @@
         if not MOVIEPY_AVAILABLE:
             logger.warning("MoviePy not available, skipping final video")
             return
-            
+
         try:
-            video_path = os.path.join("assets", "final.mp4")
+            BASE_DIR = os.path.abspath(os.path.join(os.path.dirname(__file__), '..', '..'))
+            video_path = os.path.join(BASE_DIR, "assets", "final.mp4")
             if not os.path.exists(video_path):
                 logger.warning(f"Final video not found at {video_path}")
                 return
-                
+
             clip = mpy.VideoFileClip(video_path)
             for frame in clip.iter_frames(fps=24, dtype="uint8"):
                 surf = pygame.surfarray.make_surface(frame.swapaxes(0, 1))
@@ -1048,7 +1094,7 @@
         last_floor_y = (max_floor - min_floor) * floor_height + camera_offset_y
         if last_floor_y + floor_height < HEIGHT:
             pygame.draw.rect(screen, (0, 0, 0), (0, last_floor_y + floor_height, WIDTH, HEIGHT - (last_floor_y + floor_height)))
-        
+
         # Dessiner tous les étages avec la caméra smooth
         for floor_num in all_floors:
             floor = self.building.get_floor(floor_num)
@@ -1059,7 +1105,7 @@
             max_floor = max(all_floors)
             world_y = (max_floor - floor_num) * floor_height
             screen_y = world_y + camera_offset_y
-            
+
             # Culling : ne dessiner que les étages visibles à l'écran
             if screen_y + floor_height < 0 or screen_y > HEIGHT:
                 continue
@@ -1097,33 +1143,15 @@
             # 3. Dessiner les objets de l'étage (nouveau système)
             for obj_data in floor.objects:
                 self._draw_floor_object(screen, obj_data, screen_y, floor_height)
-            
-            # 4. Dessiner le joueur s'il est sur cet étage et pas dans l'ascenseur
-            if floor_num == current_floor and self.entity_manager:
-                player = self.entity_manager.get_player()
-                if player and not getattr(player, 'in_elevator', False):
-                    player_sprite = asset_manager.get_image("player_idle")
-                    # Utiliser la taille définie dans le manifest (pas de redimensionnement automatique)
-                    # Le sprite est déjà redimensionné par l'AssetManager selon assets_manifest.json
-                    player_x = player.x - player_sprite.get_width() // 2
-                    # Positionner le joueur au sol avec baseline cohérente
-                    # Le joueur est posé sur le plancher de l'étage
-                    baseline_y = screen_y + floor_height - 1
-                    player_y = baseline_y - player_sprite.get_height()
-                    screen.blit(player_sprite, (player_x, player_y))
-                    
-                    # Ancre pour les bulles (au sommet de la tête, centré)
-                    player._bubble_anchor_x = player_x + player_sprite.get_width() // 2
-                    player._bubble_anchor_y = player_y
-            
-            # 4. Dessiner les objets interactifs legacy (compatibilité) - sur tous les étages
+
+            # 3. Dessiner les objets interactifs legacy (compatibilité) - sur tous les étages
             if self.entity_manager:
                 # Objets interactifs legacy
                 for obj in self.entity_manager.interactables.values():
                     if getattr(obj, 'current_floor', current_floor) == floor_num:
                         self._draw_legacy_object(screen, obj, screen_y, floor_height)
-            
-            # 5. Dessiner les NPCs en mouvement (nouveau système)
+
+            # 4. Dessiner les NPCs en mouvement (nouveau système)
             for movement in self.npc_movement_manager.npc_movements.values():
                 npc = movement.npc
                 if hasattr(npc, 'current_floor') and npc.current_floor == floor_num:
@@ -1135,15 +1163,15 @@
                     baseline_y = screen_y + floor_height - 1
                     npc_y = baseline_y - npc_sprite.get_height()
                     screen.blit(npc_sprite, (npc_x, npc_y))
-                    
+
                     # Dessiner le nom du NPC au-dessus de sa tête
                     self._draw_npc_name(screen, npc, npc_x + npc_sprite.get_width() // 2, int(npc_y))
-                    
+
                     # Ancre pour les bulles (au sommet de la tête, centré)
                     npc._bubble_anchor_x = npc_x + npc_sprite.get_width() // 2
                     npc._bubble_anchor_y = npc_y
-            
-            # 5b. Dessiner les PNJ FIXES (boss, réception, etc.)
+
+            # 4b. Dessiner les PNJ FIXES (boss, réception, etc.)
             for npc in getattr(self.npc_movement_manager, "static_npcs", {}).values():
                 if hasattr(npc, 'current_floor') and npc.current_floor == floor_num:
                     sprite_key = getattr(npc, 'sprite_key', 'npc_generic')
@@ -1152,13 +1180,12 @@
                     baseline_y = screen_y + floor_height - 1
                     npc_y = baseline_y - npc_sprite.get_height()
                     screen.blit(npc_sprite, (npc_x, npc_y))
-                    
+
                     # Dessiner le nom du NPC au-dessus de sa tête
                     self._draw_npc_name(screen, npc, npc_x + npc_sprite.get_width() // 2, int(npc_y))
-                    
+
                     npc._bubble_anchor_x = npc_x + npc_sprite.get_width() // 2
                     npc._bubble_anchor_y = npc_y
-<<<<<<< HEAD
 
             # 5. Dessiner le joueur s'il est sur cet étage
             if floor_num == current_floor and self.entity_manager:
@@ -1174,9 +1201,6 @@
                     player._bubble_anchor_x = player_x + player_sprite.get_width() // 2
                     player._bubble_anchor_y = player_y
 
-=======
-    
->>>>>>> 7e230fc1
     def _draw_floor_object(self, screen, obj_data: dict, screen_y: int, floor_height: int) -> None:
         """
         Dessine un objet positionné sur un étage.
@@ -1376,7 +1400,40 @@
         
         # Bulles de conversation
         self.speech_bubbles.draw(screen)
-    
+
+    def _gather_session_stats(self) -> dict:
+        """
+        Agrège les statistiques de la session pour l'écran de résumé et les trophées.
+        """
+        stats = {}
+        try:
+            # Temps
+            if self.game_clock:
+                stats["time"] = {
+                    "current": self.game_clock.get_time_str(),
+                    "detailed": self.game_clock.get_detailed_time_str(),
+                    "progress": self.game_clock.get_progress(),
+                    "elapsed_real_seconds": self.game_clock.get_elapsed_real_time(),
+                }
+            # Tâches
+            if self.task_manager:
+                stats["tasks"] = self.task_manager.get_stats()
+            # Bâtiment
+            if self.building:
+                stats["building"] = self.building.get_stats()
+            # Ascenseur
+            if self.elevator:
+                stats["elevator"] = self.elevator.get_stats()
+            # Entités et joueur
+            if self.entity_manager:
+                stats["entities"] = self.entity_manager.get_stats()
+                player = self.entity_manager.get_player()
+                if player:
+                    stats["player"] = player.get_stats()
+        except Exception as e:
+            logger.error(f"Error gathering session stats: {e}")
+        return stats
+
     def _update_interaction_hint(self):
         """Met à jour l'indication d'interaction."""
         if not self.entity_manager:
@@ -1407,7 +1464,7 @@
                     kind = nearby_object.get('kind', 'objet')
                     action_names = {
                         "plant": "Arroser",
-                        "papers": "Ranger", 
+                        "papers": "Ranger",
                         "printer": "Utiliser",
                         "reception": "Utiliser"
                     }
@@ -1566,7 +1623,7 @@
         player = self.entity_manager.get_player()
         if player:
             self.speech_bubbles.add_bubble(text, player, dur, color)
-    
+
     def _get_runtime_npc(self, npc_id: str):
         """Récupère un NPC runtime par son ID."""
         return self.runtime_npcs.get(npc_id)
@@ -1615,12 +1672,12 @@
                 logger.warning(f"Sound not found: {sound_key}")
         except Exception as e:
             logger.error(f"Could not play sound {sound_key}: {e}")
-    
+
     def _start_office_ambiance(self) -> None:
         """Démarre l'ambiance sonore du bureau."""
         try:
             from src.core.assets import asset_manager
-            
+
             # Démarrer l'ambiance sonore
             sound = asset_manager.get_sound("office_ambiance")
             if sound:
@@ -1629,7 +1686,7 @@
                 logger.info("Office ambiance started successfully")
             else:
                 logger.warning("Office ambiance sound not found")
-            
+
             # Démarrer la musique Lucky Moments en arrière-plan comme SFX
             # Temporairement désactivé pour tester le volume
             # bg_music = asset_manager.get_sound("lucky_moments_bg")
@@ -1640,7 +1697,7 @@
             # else:
             #     logger.warning("Lucky Moments background music not found")
             logger.info("Lucky Moments background music temporarily disabled")
-                
+
         except Exception as e:
             logger.error(f"Could not start office ambiance: {e}")
 
@@ -1734,11 +1791,11 @@
         
         # Dessiner l'ascenseur centré horizontalement sur sa position
         screen.blit(elevator_scaled, (elevator_x - new_width // 2, elevator_y))
-    
+
     def _infer_dialogue_key_from_name(self, name: str) -> str:
         """Infère une clé de dialogue basée sur le nom du NPC."""
         name_lower = name.lower()
-        
+
         # Correspondances directes
         if "boss" in name_lower or "reed" in name_lower:
             return "boss_reed"
@@ -1748,21 +1805,21 @@
             return "maya"
         elif "guard" in name_lower or "sécurité" in name_lower:
             return "guard_morning"
-        
+
         # Correspondances par mots-clés
         if "guard" in name_lower or "sécurité" in name_lower:
             return "guard_morning"
-        
+
         return ""
-    
+
     def _is_sequential_dialogue(self, dialogue_key: str) -> bool:
         """
         Détermine si un dialogue doit être affiché comme une séquence logique
         ou comme des phrases aléatoires.
-        
+
         Args:
             dialogue_key: Clé du dialogue à analyser
-            
+
         Returns:
             True si c'est une séquence logique, False pour aléatoire
         """
@@ -1778,28 +1835,28 @@
             "ambient_",     # dialogues d'ambiance
             "conversation_" # conversations entre NPCs
         ]
-        
+
         # Vérifier les indicateurs
         for indicator in sequential_indicators:
             if indicator in dialogue_key:
                 return True
-        
+
         # Dialogues de personnages principaux (aléatoires)
         character_dialogues = [
-            "angela", "kevin", "oscar", "jim", "dwight", 
+            "angela", "kevin", "oscar", "jim", "dwight",
             "kelly", "meredith", "phyllis", "erin", "toby", "creed"
         ]
-        
+
         if dialogue_key in character_dialogues:
             return False
-        
+
         # Par défaut, considérer comme aléatoire
         return False
-    
+
     def _draw_npc_name(self, screen, npc, center_x: int, top_y: int) -> None:
         """
         Dessine le nom du NPC au-dessus de sa tête.
-        
+
         Args:
             screen: Surface de rendu
             npc: Objet NPC
@@ -1808,20 +1865,20 @@
         """
         # Récupérer le nom du NPC
         npc_name = getattr(npc, 'name', 'Inconnu')
-        
+
         # Utiliser la police UI pour le nom
         from src.core.assets import asset_manager
         font = asset_manager.get_font("ui_font")
         if not font:
             return
-        
+
         # Créer le texte du nom
         name_surface = font.render(npc_name, True, (255, 255, 255))  # Blanc
-        
+
         # Position du nom (centré au-dessus de la tête)
         name_x = center_x - name_surface.get_width() // 2
         name_y = top_y - name_surface.get_height() - 5  # 5px au-dessus de la tête
-        
+
         # Dessiner un fond semi-transparent pour le nom
         padding = 4
         bg_rect = pygame.Rect(
@@ -1830,12 +1887,12 @@
             name_surface.get_width() + padding * 2,
             name_surface.get_height() + padding * 2
         )
-        
+
         # Fond noir semi-transparent
         bg_surface = pygame.Surface((bg_rect.width, bg_rect.height))
         bg_surface.set_alpha(128)
         bg_surface.fill((0, 0, 0))
         screen.blit(bg_surface, (bg_rect.x, bg_rect.y))
-        
+
         # Dessiner le nom
         screen.blit(name_surface, (name_x, name_y))